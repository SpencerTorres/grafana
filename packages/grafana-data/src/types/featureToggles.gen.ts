--- conflicted
+++ resolved
@@ -170,12 +170,9 @@
   displayAnonymousStats?: boolean;
   alertStateHistoryAnnotationsFromLoki?: boolean;
   lokiQueryHints?: boolean;
-<<<<<<< HEAD
   kubernetesFeatureToggles?: boolean;
-=======
   alertingPreviewUpgrade?: boolean;
   enablePluginsTracingByDefault?: boolean;
   cloudRBACRoles?: boolean;
   alertingQueryOptimization?: boolean;
->>>>>>> 3790454b
 }