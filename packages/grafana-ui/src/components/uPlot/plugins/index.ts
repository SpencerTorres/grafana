export { ClickPlugin } from './ClickPlugin';
export { SelectionPlugin } from './SelectionPlugin';
export { ZoomPlugin } from './ZoomPlugin';
export { AnnotationsEditorPlugin } from './AnnotationsEditorPlugin';
export { ContextMenuPlugin } from './ContextMenuPlugin';
<<<<<<< HEAD
export { TooltipPlugin } from './TooltipPlugin';
export { LegendPlugin } from './LegendPlugin';
export { BarChartPlugin } from './BarPlugin';
=======
export { TooltipPlugin } from './TooltipPlugin';
>>>>>>> 172386e5
<|MERGE_RESOLUTION|>--- conflicted
+++ resolved
@@ -3,10 +3,5 @@
 export { ZoomPlugin } from './ZoomPlugin';
 export { AnnotationsEditorPlugin } from './AnnotationsEditorPlugin';
 export { ContextMenuPlugin } from './ContextMenuPlugin';
-<<<<<<< HEAD
 export { TooltipPlugin } from './TooltipPlugin';
-export { LegendPlugin } from './LegendPlugin';
-export { BarChartPlugin } from './BarPlugin';
-=======
-export { TooltipPlugin } from './TooltipPlugin';
->>>>>>> 172386e5
+export { BarChartPlugin } from './BarPlugin';