import { Property } from 'csstype';
import { FC } from 'react';
import { CellProps, Column, Row, TableState, UseExpandedRowProps } from 'react-table';

import { DataFrame, Field, KeyValue, SelectableValue, TimeRange } from '@grafana/data';
import * as schema from '@grafana/schema';

import { TableStyles } from './styles';

export {
  type FieldTextAlignment,
  TableCellBackgroundDisplayMode,
  TableCellDisplayMode,
  type TableAutoCellOptions,
  type TableSparklineCellOptions,
  type TableBarGaugeCellOptions,
  type TableColoredBackgroundCellOptions,
  type TableColorTextCellOptions,
  type TableImageCellOptions,
  type TableJsonViewCellOptions,
} from '@grafana/schema';

export interface TableRow {
  [x: string]: any;
}

export const FILTER_FOR_OPERATOR = '=';
export const FILTER_OUT_OPERATOR = '!=';
export type AdHocFilterOperator = typeof FILTER_FOR_OPERATOR | typeof FILTER_OUT_OPERATOR;
export type AdHocFilterItem = { key: string; value: string; operator: AdHocFilterOperator };
export type TableFilterActionCallback = (item: AdHocFilterItem) => void;
export type TableColumnResizeActionCallback = (fieldDisplayName: string, width: number) => void;
export type TableSortByActionCallback = (state: TableSortByFieldState[]) => void;

export interface TableSortByFieldState {
  displayName: string;
  desc?: boolean;
}

export interface TableCellProps extends CellProps<any> {
  tableStyles: TableStyles;
  cellProps: React.DetailedHTMLProps<React.HTMLAttributes<HTMLDivElement>, HTMLDivElement>;
  field: Field;
  onCellFilterAdded?: TableFilterActionCallback;
  innerWidth: number;
  frame: DataFrame;
}

export type CellComponent = FC<TableCellProps>;

export type FooterItem = Array<KeyValue<string>> | string | undefined;

export type GrafanaTableColumn = Column & {
  field: Field;
  sortType: 'number' | 'basic' | 'alphanumeric-insensitive';
  filter: (rows: Row[], id: string, filterValues?: SelectableValue[]) => SelectableValue[];
  justifyContent: Property.JustifyContent;
  minWidth: number;
};

export interface TableFooterCalc {
  show: boolean;
  reducer: string[]; // actually 1 value
  fields?: string[];
  enablePagination?: boolean;
  countRows?: boolean;
}

export interface GrafanaTableState extends TableState {
  // We manually track this to know where to reset the row heights. This is needed because react-table removed the
  // collapsed IDs/indexes from the state.expanded map so when collapsing we would have to do a diff of current and
  // previous state.expanded to know what changed.
  lastExpandedOrCollapsedIndex?: number;
}

export interface GrafanaTableRow extends Row, UseExpandedRowProps<{}> {}

export interface Props {
  ariaLabel?: string;
  data: DataFrame;
  width: number;
  height: number;
  maxHeight?: number;
  /** Minimal column width specified in pixels */
  columnMinWidth?: number;
  noHeader?: boolean;
  showTypeIcons?: boolean;
  resizable?: boolean;
  initialSortBy?: TableSortByFieldState[];
  onColumnResize?: TableColumnResizeActionCallback;
  onSortByChange?: TableSortByActionCallback;
  onCellFilterAdded?: TableFilterActionCallback;
  footerOptions?: TableFooterCalc;
  footerValues?: FooterItem[];
  enablePagination?: boolean;
  cellHeight?: schema.TableCellHeight;
  /** @alpha Used by SparklineCell when provided */
  timeRange?: TimeRange;
  enableSharedCrosshair?: boolean;
<<<<<<< HEAD

  // PoC for cell interaction menus
  //we prolly dont need a dom ref for each cell since we can pull the target out of the event handler and get its DOMRect
  onCellClick?: (rect: DOMRect, columnIndex: number, rowIndex: number, e?: HTMLElement) => void;
=======
  // The index of the field value that the table will initialize scrolled to
  initialRowIndex?: number;
>>>>>>> d4ae10ec
}

/**
 * @alpha
 * Props that will be passed to the TableCustomCellOptions.cellComponent when rendered.
 */
export interface CustomCellRendererProps {
  field: Field;
  rowIndex: number;
  frame: DataFrame;
  // Would be great to have generic type for this but that would need having a generic DataFrame type where the field
  // types could be propagated here.
  value: unknown;
}

/**
 * @alpha
 * Can be used to define completely custom cell contents by providing a custom cellComponent.
 */
export interface TableCustomCellOptions {
  cellComponent: FC<CustomCellRendererProps>;
  type: schema.TableCellDisplayMode.Custom;
}

// As cue/schema cannot define function types (as main point of schema is to be serializable) we have to extend the
// types here with the dynamic API. This means right now this is not usable as a table panel option for example.
export type TableCellOptions = schema.TableCellOptions | TableCustomCellOptions;
export type TableFieldOptions = Omit<schema.TableFieldOptions, 'cellOptions'> & {
  cellOptions: TableCellOptions;
};<|MERGE_RESOLUTION|>--- conflicted
+++ resolved
@@ -97,15 +97,12 @@
   /** @alpha Used by SparklineCell when provided */
   timeRange?: TimeRange;
   enableSharedCrosshair?: boolean;
-<<<<<<< HEAD
+  // The index of the field value that the table will initialize scrolled to
+  initialRowIndex?: number;
 
   // PoC for cell interaction menus
   //we prolly dont need a dom ref for each cell since we can pull the target out of the event handler and get its DOMRect
   onCellClick?: (rect: DOMRect, columnIndex: number, rowIndex: number, e?: HTMLElement) => void;
-=======
-  // The index of the field value that the table will initialize scrolled to
-  initialRowIndex?: number;
->>>>>>> d4ae10ec
 }
 
 /**
