import React, { ComponentProps } from 'react';

import { config } from '@grafana/runtime';
import { SceneComponentProps, SceneObjectBase, SceneObjectState, VizPanel, SceneObjectRef } from '@grafana/scenes';
import { Modal, ModalTabsHeader, TabContent } from '@grafana/ui';
import { contextSrv } from 'app/core/core';
import { t } from 'app/core/internationalization';
import { isPublicDashboardsEnabled } from 'app/features/dashboard/components/ShareModal/SharePublicDashboard/SharePublicDashboardUtils';

import { DashboardScene } from '../scene/DashboardScene';
import { DashboardInteractions } from '../utils/interactions';
import { getDashboardSceneFor } from '../utils/utils';

import { ShareExportTab } from './ShareExportTab';
import { ShareImageTab } from './ShareImageTab';
import { ShareLibraryPanelTab } from './ShareLibraryPanelTab';
import { ShareLinkTab } from './ShareLinkTab';
import { SharePanelEmbedTab } from './SharePanelEmbedTab';
import { ShareSnapshotTab } from './ShareSnapshotTab';
import { SharePublicDashboardTab } from './public-dashboards/SharePublicDashboardTab';
import { ModalSceneObjectLike, SceneShareTab } from './types';

interface ShareModalState extends SceneObjectState {
  dashboardRef: SceneObjectRef<DashboardScene>;
  panelRef?: SceneObjectRef<VizPanel>;
  tabs?: SceneShareTab[];
  activeTab: string;
}

/**
 * Used for full dashboard share modal and the panel level share modal
 */
export class ShareModal extends SceneObjectBase<ShareModalState> implements ModalSceneObjectLike {
  static Component = SharePanelModalRenderer;

  constructor(state: Omit<ShareModalState, 'activeTab'> & { activeTab?: string }) {
    super({
      activeTab: 'link',
      ...state,
    });

    this.addActivationHandler(() => this.buildTabs());
  }

  private buildTabs() {
    const { dashboardRef, panelRef } = this.state;

    const tabs: SceneShareTab[] = [new ShareLinkTab({ dashboardRef, panelRef, modalRef: this.getRef() })];

    if (!panelRef) {
      tabs.push(new ShareExportTab({ dashboardRef, modalRef: this.getRef() }));
    }

    if (contextSrv.isSignedIn && config.snapshotEnabled) {
      tabs.push(new ShareSnapshotTab({ panelRef, dashboardRef, modalRef: this.getRef() }));
    }

    if (panelRef) {
      tabs.push(new SharePanelEmbedTab({ panelRef, dashboardRef }));

      if (panelRef.resolve() instanceof VizPanel) {
        tabs.push(new ShareLibraryPanelTab({ panelRef, dashboardRef, modalRef: this.getRef() }));
      }
    }

<<<<<<< HEAD
    // //Add feature toggle enabled check
    tabs.push(new ShareImageTab({ dashboardRef, panelRef, modalRef: this.getRef() }));

    if (Boolean(config.featureToggles['publicDashboards'])) {
=======
    if (isPublicDashboardsEnabled()) {
>>>>>>> e9246276
      tabs.push(new SharePublicDashboardTab({ dashboardRef, modalRef: this.getRef() }));
    }

    this.setState({ tabs });
  }

  onDismiss = () => {
    const dashboard = getDashboardSceneFor(this);
    dashboard.closeModal();
  };

  onChangeTab: ComponentProps<typeof ModalTabsHeader>['onChangeTab'] = (tab) => {
    DashboardInteractions.sharingTabChanged({ item: tab.value });
    this.setState({ activeTab: tab.value });
  };
}

function SharePanelModalRenderer({ model }: SceneComponentProps<ShareModal>) {
  const { panelRef, tabs, activeTab } = model.useState();
  const title = panelRef ? t('share-modal.panel.title', 'Share Panel') : t('share-modal.dashboard.title', 'Share');

  if (!tabs) {
    return;
  }

  const modalTabs = tabs?.map((tab) => ({
    label: tab.getTabLabel(),
    value: tab.tabId,
  }));

  const header = (
    <ModalTabsHeader
      title={title}
      icon="share-alt"
      tabs={modalTabs}
      activeTab={activeTab}
      onChangeTab={model.onChangeTab}
    />
  );

  const currentTab = tabs.find((t) => t.tabId === activeTab);

  return (
    <Modal isOpen={true} title={header} onDismiss={model.onDismiss}>
      <TabContent>{currentTab && <currentTab.Component model={currentTab} />}</TabContent>
    </Modal>
  );
}<|MERGE_RESOLUTION|>--- conflicted
+++ resolved
@@ -63,14 +63,10 @@
       }
     }
 
-<<<<<<< HEAD
     // //Add feature toggle enabled check
     tabs.push(new ShareImageTab({ dashboardRef, panelRef, modalRef: this.getRef() }));
 
-    if (Boolean(config.featureToggles['publicDashboards'])) {
-=======
     if (isPublicDashboardsEnabled()) {
->>>>>>> e9246276
       tabs.push(new SharePublicDashboardTab({ dashboardRef, modalRef: this.getRef() }));
     }
 
