import { chain } from 'lodash';

import { DataSourceInstanceSettings, SelectableValue } from '@grafana/data';
import { config, getDataSourceSrv } from '@grafana/runtime';
import {
  ConstantVariable,
  CustomVariable,
  DataSourceVariable,
  IntervalVariable,
  TextBoxVariable,
  QueryVariable,
  GroupByVariable,
  SceneVariable,
  MultiValueVariable,
<<<<<<< HEAD
  sceneUtils,
  SceneObject,
=======
  AdHocFiltersVariable,
>>>>>>> 62efe6e1
  SceneVariableState,
} from '@grafana/scenes';
import { VariableType } from '@grafana/schema';

import { getIntervalsQueryFromNewIntervalModel } from '../../utils/utils';

import { AdHocFiltersVariableEditor } from './editors/AdHocFiltersVariableEditor';
import { ConstantVariableEditor } from './editors/ConstantVariableEditor';
import { CustomVariableEditor } from './editors/CustomVariableEditor';
import { DataSourceVariableEditor } from './editors/DataSourceVariableEditor';
import { GroupByVariableEditor } from './editors/GroupByVariableEditor';
import { IntervalVariableEditor } from './editors/IntervalVariableEditor';
import { QueryVariableEditor } from './editors/QueryVariableEditor';
import { TextBoxVariableEditor } from './editors/TextBoxVariableEditor';

interface EditableVariableConfig {
  name: string;
  description: string;
  editor: React.ComponentType<any>;
}

export type EditableVariableType = Exclude<VariableType, 'system'>;

export function isEditableVariableType(type: VariableType): type is EditableVariableType {
  return type !== 'system';
}

export const EDITABLE_VARIABLES: Record<EditableVariableType, EditableVariableConfig> = {
  custom: {
    name: 'Custom',
    description: 'Define variable values manually',
    editor: CustomVariableEditor,
  },
  query: {
    name: 'Query',
    description: 'Variable values are fetched from a datasource query',
    editor: QueryVariableEditor,
  },
  constant: {
    name: 'Constant',
    description: 'Define a hidden constant variable, useful for metric prefixes in dashboards you want to share',
    editor: ConstantVariableEditor,
  },
  interval: {
    name: 'Interval',
    description: 'Define a timespan interval (ex 1m, 1h, 1d)',
    editor: IntervalVariableEditor,
  },
  datasource: {
    name: 'Data source',
    description: 'Enables you to dynamically switch the data source for multiple panels',
    editor: DataSourceVariableEditor,
  },
  adhoc: {
    name: 'Ad hoc filters',
    description: 'Add key/value filters on the fly',
    editor: AdHocFiltersVariableEditor,
  },
  groupby: {
    name: 'Group by',
    description: 'Add keys to group by on the fly',
    editor: GroupByVariableEditor,
  },
  textbox: {
    name: 'Textbox',
    description: 'Define a textbox variable, where users can enter any arbitrary string',
    editor: TextBoxVariableEditor,
  },
};

export const EDITABLE_VARIABLES_SELECT_ORDER: EditableVariableType[] = [
  'query',
  'custom',
  'textbox',
  'constant',
  'datasource',
  'interval',
  'adhoc',
  'groupby',
];

export function getVariableTypeSelectOptions(): Array<SelectableValue<EditableVariableType>> {
  const results = EDITABLE_VARIABLES_SELECT_ORDER.map((variableType) => ({
    label: EDITABLE_VARIABLES[variableType].name,
    value: variableType,
    description: EDITABLE_VARIABLES[variableType].description,
  }));

  if (!config.featureToggles.groupByVariable) {
    // Remove group by variable type if feature toggle is off
    return results.filter((option) => option.value !== 'groupby');
  }

  return results;
}

export function getVariableEditor(type: EditableVariableType) {
  return EDITABLE_VARIABLES[type].editor;
}

interface CommonVariableProperties {
  name: string;
  label?: string;
}

export function getVariableScene(type: EditableVariableType, initialState: CommonVariableProperties) {
  switch (type) {
    case 'custom':
      return new CustomVariable(initialState);
    case 'query':
      return new QueryVariable(initialState);
    case 'constant':
      return new ConstantVariable(initialState);
    case 'interval':
      return new IntervalVariable(initialState);
    case 'datasource':
      return new DataSourceVariable(initialState);
    case 'adhoc':
      return new AdHocFiltersVariable(initialState);
    case 'groupby':
      return new GroupByVariable(initialState);
    case 'textbox':
      return new TextBoxVariable(initialState);
  }
}

export function getVariableDefault(variables: Array<SceneVariable<SceneVariableState>>) {
  const defaultVariableType = 'query';
  const nextVariableIdName = getNextAvailableId(defaultVariableType, variables);
  return new QueryVariable({
    name: nextVariableIdName,
  });
}

export function getNextAvailableId(type: VariableType, variables: Array<SceneVariable<SceneVariableState>>): string {
  let counter = 0;
  let nextId = `${type}${counter}`;

  while (variables.find((variable) => variable.state.name === nextId)) {
    nextId = `${type}${++counter}`;
  }

  return nextId;
}

export function hasVariableOptions(variable: SceneVariable): variable is MultiValueVariable {
  // variable options can be defined by state.options or state.intervals in case of interval variable
  return 'options' in variable.state || 'intervals' in variable.state;
}

export function getDefinition(model: SceneVariable): string {
  let definition = '';

  if (model instanceof QueryVariable) {
    definition = model.state.definition || (typeof model.state.query === 'string' ? model.state.query : '');
  } else if (model instanceof DataSourceVariable) {
    definition = String(model.state.pluginId);
  } else if (model instanceof CustomVariable) {
    definition = model.state.query;
  } else if (model instanceof IntervalVariable) {
    definition = getIntervalsQueryFromNewIntervalModel(model.state.intervals);
  } else if (model instanceof TextBoxVariable || model instanceof ConstantVariable) {
    definition = String(model.state.value);
  }

  return definition;
}

export function getOptionDataSourceTypes() {
  const datasources = getDataSourceSrv().getList({ metrics: true, variables: true });

  const optionTypes = chain(datasources)
    .uniqBy('meta.id')
    .map((ds: DataSourceInstanceSettings) => {
      return { label: ds.meta.name, value: ds.meta.id };
    })
    .value();

  optionTypes.unshift({ label: '', value: '' });

  return optionTypes;
}

function isSceneVariable(sceneObject: SceneObject): sceneObject is SceneVariable {
  return 'type' in sceneObject.state && 'getValue' in sceneObject;
}

export function isSceneVariableInstance(sceneObject: SceneObject): sceneObject is SceneVariable {
  if (!isSceneVariable(sceneObject)) {
    return false;
  }

  return (
    sceneUtils.isAdHocVariable(sceneObject) ||
    sceneUtils.isConstantVariable(sceneObject) ||
    sceneUtils.isCustomVariable(sceneObject) ||
    sceneUtils.isDataSourceVariable(sceneObject) ||
    sceneUtils.isIntervalVariable(sceneObject) ||
    sceneUtils.isQueryVariable(sceneObject) ||
    sceneUtils.isTextBoxVariable(sceneObject)
  );
}<|MERGE_RESOLUTION|>--- conflicted
+++ resolved
@@ -12,12 +12,9 @@
   GroupByVariable,
   SceneVariable,
   MultiValueVariable,
-<<<<<<< HEAD
   sceneUtils,
   SceneObject,
-=======
   AdHocFiltersVariable,
->>>>>>> 62efe6e1
   SceneVariableState,
 } from '@grafana/scenes';
 import { VariableType } from '@grafana/schema';
