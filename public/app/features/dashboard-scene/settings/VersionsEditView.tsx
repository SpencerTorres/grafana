import React from 'react';

import { PageLayoutType, dateTimeFormat, dateTimeFormatTimeAgo } from '@grafana/data';
import { SceneComponentProps, SceneObjectBase, sceneGraph } from '@grafana/scenes';
import { HorizontalGroup, Spinner } from '@grafana/ui';
import { Page } from 'app/core/components/Page/Page';
<<<<<<< HEAD
import {
  DecoratedRevisionModel,
  VersionsHistorySpinner,
} from 'app/features/dashboard/components/DashboardSettings/VersionsSettings';
import {
  RevisionsModel,
  VersionHistoryComparison,
  VersionHistoryHeader,
  VersionHistoryTable,
  VersionsHistoryButtons,
  historySrv,
} from 'app/features/dashboard/components/VersionHistory';
=======
>>>>>>> ac69e294

import { DashboardScene } from '../scene/DashboardScene';
import { getDashboardSceneFor } from '../utils/utils';

import { DashboardEditView, DashboardEditViewState, useDashboardEditPageNav } from './utils';
import { RevisionsModel, VersionHistoryTable, historySrv } from './version-history';

export const VERSIONS_FETCH_LIMIT = 10;

export type DecoratedRevisionModel = RevisionsModel & {
  createdDateString: string;
  ageString: string;
};

export interface VersionsEditViewState extends DashboardEditViewState {
  versions?: DecoratedRevisionModel[];
  isLoading?: boolean;
  isAppending?: boolean;
  viewMode?: 'list' | 'compare';
  diffData?: { lhs: { data?: string }; rhs: { data?: string } };
  newInfo?: DecoratedRevisionModel;
  baseInfo?: DecoratedRevisionModel;
  isNewLatest?: boolean;
}

export class VersionsEditView extends SceneObjectBase<VersionsEditViewState> implements DashboardEditView {
  public static Component = VersionsEditorSettingsListView;
  private _limit: number = VERSIONS_FETCH_LIMIT;
  private _start = 0;

  constructor(state: VersionsEditViewState) {
    super({
      ...state,
      versions: [],
      isLoading: true,
      isAppending: true,
      viewMode: 'list',
      isNewLatest: false,
      diffData: {
        lhs: {},
        rhs: {},
      },
    });

    this.addActivationHandler(() => {
      this.fetchVersions();
    });
  }

  private get _dashboard(): DashboardScene {
    return getDashboardSceneFor(this);
  }

  public get versions(): DecoratedRevisionModel[] {
    return this.state.versions ?? [];
  }

  public get limit(): number {
    return this._limit;
  }

  public get start(): number {
    return this._start;
  }

  public getUrlKey(): string {
    return 'versions';
  }

  public getDashboard(): DashboardScene {
    return this._dashboard;
  }

  public getTimeRange() {
    return sceneGraph.getTimeRange(this._dashboard);
  }

  public fetchVersions(append = false): void {
    const uid = this._dashboard.state.uid;

    if (!uid) {
      return;
    }

    this.setState({ isAppending: append });

    historySrv
      .getHistoryList(uid, { limit: this._limit, start: this._start })
      .then((result) => {
        this.setState({
          isLoading: false,
          versions: [...(this.state.versions ?? []), ...this.decorateVersions(result)],
        });
        this._start += this._limit;
      })
      .catch((err) => console.log(err))
      .finally(() => this.setState({ isAppending: false }));
  }

  public getDiff = async () => {
    const selectedVersions = this.state.versions.filter((version) => version.checked);
    const [newInfo, baseInfo] = selectedVersions;
    const isNewLatest = newInfo.version === this._dashboard.state.version;

    this.setState({
      isLoading: true,
    });

    if (!this._dashboard.state.uid) {
      return;
    }

    const lhs = await historySrv.getDashboardVersion(this._dashboard.state.uid, baseInfo.version);
    const rhs = await historySrv.getDashboardVersion(this._dashboard.state.uid, newInfo.version);

    this.setState({
      baseInfo,
      isLoading: false,
      isNewLatest,
      newInfo,
      viewMode: 'compare',
      diffData: {
        lhs: lhs.data,
        rhs: rhs.data,
      },
    });
  };

  public reset = () => {
    this.setState({
      baseInfo: undefined,
      diffData: {
        lhs: {},
        rhs: {},
      },
      isNewLatest: false,
      newInfo: undefined,
      versions: this.state.versions.map((version) => ({ ...version, checked: false })),
      viewMode: 'list',
    });
  };

  public onCheck = (ev: React.FormEvent<HTMLInputElement>, versionId: number) => {
    this.setState({
      versions: this.state.versions.map((version) =>
        version.id === versionId ? { ...version, checked: ev.currentTarget.checked } : version
      ),
    });
  };

  private decorateVersions(versions: RevisionsModel[]): DecoratedRevisionModel[] {
    const timeZone = this.getTimeRange().getTimeZone();

    return versions.map((version) => {
      return {
        ...version,
        createdDateString: dateTimeFormat(version.created, { timeZone: timeZone }),
        ageString: dateTimeFormatTimeAgo(version.created, { timeZone: timeZone }),
        checked: false,
      };
    });
  }
}

function VersionsEditorSettingsListView({ model }: SceneComponentProps<VersionsEditView>) {
  const dashboard = model.getDashboard();
<<<<<<< HEAD
  const { versions, isLoading, isAppending, viewMode, baseInfo, newInfo, isNewLatest, diffData } = model.useState();
  const { navModel, pageNav } = useDashboardEditPageNav(dashboard, model.getUrlKey());
  const canCompare = versions.filter((version) => version.checked).length === 2;
  const showButtons = versions.length > 1;
  const hasMore = versions.length >= model.limit;
  const isLastPage = versions.find((rev) => rev.version === 1);

  if (viewMode === 'compare') {
    return (
      <Page navModel={navModel} pageNav={pageNav} layout={PageLayoutType.Standard}>
        <VersionHistoryHeader
          onClick={model.reset}
          baseVersion={baseInfo?.version}
          newVersion={newInfo?.version}
          isNewLatest={isNewLatest}
        />
        {isLoading ? (
          <VersionsHistorySpinner msg="Fetching changes&hellip;" />
        ) : (
          <VersionHistoryComparison
            newInfo={newInfo!}
            baseInfo={baseInfo!}
            isNewLatest={isNewLatest!}
            diffData={diffData!}
          />
        )}
      </Page>
    );
  }
=======
  const { isLoading, isAppending } = model.useState();
  const { navModel, pageNav } = useDashboardEditPageNav(dashboard, model.getUrlKey());

  const canCompare = model.versions.filter((version) => version.checked).length === 2;
>>>>>>> ac69e294

  return (
    <Page navModel={navModel} pageNav={pageNav} layout={PageLayoutType.Standard}>
      {isLoading ? (
        <VersionsHistorySpinner msg="Fetching history list&hellip;" />
      ) : (
<<<<<<< HEAD
        <VersionHistoryTable versions={versions} onCheck={model.onCheck} canCompare={canCompare} />
      )}
      {isAppending && <VersionsHistorySpinner msg="Fetching more entries&hellip;" />}
      {showButtons && (
        <VersionsHistoryButtons
          hasMore={hasMore}
=======
        <VersionHistoryTable
          versions={model.versions}
          onCheck={(x, y) => {
            console.log('todo');
          }}
>>>>>>> ac69e294
          canCompare={canCompare}
          getVersions={model.fetchVersions}
          getDiff={model.getDiff}
          isLastPage={!!isLastPage}
        />
      )}
    </Page>
  );
}

export const VersionsHistorySpinner = ({ msg }: { msg: string }) => (
  <HorizontalGroup>
    <Spinner />
    <em>{msg}</em>
  </HorizontalGroup>
);<|MERGE_RESOLUTION|>--- conflicted
+++ resolved
@@ -4,11 +4,11 @@
 import { SceneComponentProps, SceneObjectBase, sceneGraph } from '@grafana/scenes';
 import { HorizontalGroup, Spinner } from '@grafana/ui';
 import { Page } from 'app/core/components/Page/Page';
-<<<<<<< HEAD
-import {
-  DecoratedRevisionModel,
-  VersionsHistorySpinner,
-} from 'app/features/dashboard/components/DashboardSettings/VersionsSettings';
+
+import { DashboardScene } from '../scene/DashboardScene';
+import { getDashboardSceneFor } from '../utils/utils';
+
+import { DashboardEditView, DashboardEditViewState, useDashboardEditPageNav } from './utils';
 import {
   RevisionsModel,
   VersionHistoryComparison,
@@ -16,15 +16,7 @@
   VersionHistoryTable,
   VersionsHistoryButtons,
   historySrv,
-} from 'app/features/dashboard/components/VersionHistory';
-=======
->>>>>>> ac69e294
-
-import { DashboardScene } from '../scene/DashboardScene';
-import { getDashboardSceneFor } from '../utils/utils';
-
-import { DashboardEditView, DashboardEditViewState, useDashboardEditPageNav } from './utils';
-import { RevisionsModel, VersionHistoryTable, historySrv } from './version-history';
+} from './version-history';
 
 export const VERSIONS_FETCH_LIMIT = 10;
 
@@ -38,7 +30,7 @@
   isLoading?: boolean;
   isAppending?: boolean;
   viewMode?: 'list' | 'compare';
-  diffData?: { lhs: { data?: string }; rhs: { data?: string } };
+  diffData?: { lhs: string; rhs: string };
   newInfo?: DecoratedRevisionModel;
   baseInfo?: DecoratedRevisionModel;
   isNewLatest?: boolean;
@@ -58,8 +50,8 @@
       viewMode: 'list',
       isNewLatest: false,
       diffData: {
-        lhs: {},
-        rhs: {},
+        lhs: '',
+        rhs: '',
       },
     });
 
@@ -70,6 +62,10 @@
 
   private get _dashboard(): DashboardScene {
     return getDashboardSceneFor(this);
+  }
+
+  public get diffData(): { lhs: string; rhs: string } {
+    return this.state.diffData ?? { lhs: '', rhs: '' };
   }
 
   public get versions(): DecoratedRevisionModel[] {
@@ -119,7 +115,7 @@
   }
 
   public getDiff = async () => {
-    const selectedVersions = this.state.versions.filter((version) => version.checked);
+    const selectedVersions = this.versions.filter((version) => version.checked);
     const [newInfo, baseInfo] = selectedVersions;
     const isNewLatest = newInfo.version === this._dashboard.state.version;
 
@@ -151,19 +147,19 @@
     this.setState({
       baseInfo: undefined,
       diffData: {
-        lhs: {},
-        rhs: {},
+        lhs: '',
+        rhs: '',
       },
       isNewLatest: false,
       newInfo: undefined,
-      versions: this.state.versions.map((version) => ({ ...version, checked: false })),
+      versions: this.versions.map((version) => ({ ...version, checked: false })),
       viewMode: 'list',
     });
   };
 
   public onCheck = (ev: React.FormEvent<HTMLInputElement>, versionId: number) => {
     this.setState({
-      versions: this.state.versions.map((version) =>
+      versions: this.versions.map((version) =>
         version.id === versionId ? { ...version, checked: ev.currentTarget.checked } : version
       ),
     });
@@ -185,13 +181,12 @@
 
 function VersionsEditorSettingsListView({ model }: SceneComponentProps<VersionsEditView>) {
   const dashboard = model.getDashboard();
-<<<<<<< HEAD
-  const { versions, isLoading, isAppending, viewMode, baseInfo, newInfo, isNewLatest, diffData } = model.useState();
+  const { isLoading, isAppending, viewMode, baseInfo, newInfo, isNewLatest } = model.useState();
   const { navModel, pageNav } = useDashboardEditPageNav(dashboard, model.getUrlKey());
-  const canCompare = versions.filter((version) => version.checked).length === 2;
-  const showButtons = versions.length > 1;
-  const hasMore = versions.length >= model.limit;
-  const isLastPage = versions.find((rev) => rev.version === 1);
+  const canCompare = model.versions.filter((version) => version.checked).length === 2;
+  const showButtons = model.versions.length > 1;
+  const hasMore = model.versions.length >= model.limit;
+  const isLastPage = model.versions.find((rev) => rev.version === 1);
 
   if (viewMode === 'compare') {
     return (
@@ -209,38 +204,24 @@
             newInfo={newInfo!}
             baseInfo={baseInfo!}
             isNewLatest={isNewLatest!}
-            diffData={diffData!}
+            diffData={model.diffData}
           />
         )}
       </Page>
     );
   }
-=======
-  const { isLoading, isAppending } = model.useState();
-  const { navModel, pageNav } = useDashboardEditPageNav(dashboard, model.getUrlKey());
-
-  const canCompare = model.versions.filter((version) => version.checked).length === 2;
->>>>>>> ac69e294
 
   return (
     <Page navModel={navModel} pageNav={pageNav} layout={PageLayoutType.Standard}>
       {isLoading ? (
         <VersionsHistorySpinner msg="Fetching history list&hellip;" />
       ) : (
-<<<<<<< HEAD
-        <VersionHistoryTable versions={versions} onCheck={model.onCheck} canCompare={canCompare} />
+        <VersionHistoryTable versions={model.versions} onCheck={model.onCheck} canCompare={canCompare} />
       )}
       {isAppending && <VersionsHistorySpinner msg="Fetching more entries&hellip;" />}
       {showButtons && (
         <VersionsHistoryButtons
           hasMore={hasMore}
-=======
-        <VersionHistoryTable
-          versions={model.versions}
-          onCheck={(x, y) => {
-            console.log('todo');
-          }}
->>>>>>> ac69e294
           canCompare={canCompare}
           getVersions={model.fetchVersions}
           getDiff={model.getDiff}
