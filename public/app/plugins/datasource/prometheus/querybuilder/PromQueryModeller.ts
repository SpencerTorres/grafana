--- conflicted
+++ resolved
@@ -87,15 +87,6 @@
         operations: [{ id: 'rate', params: ['auto'] }],
       },
       {
-<<<<<<< HEAD
-=======
-        name: 'Rate then Sum by(label)',
-        operations: [
-          { id: 'rate', params: ['auto'] },
-          { id: '__sum_by', params: [''] },
-        ],
-      },
-      {
         name: 'Sum by(label) then Avg',
         operations: [
           { id: '__sum_by', params: [''] },
@@ -103,7 +94,6 @@
         ],
       },
       {
->>>>>>> f7c24a28
         name: 'Histogram quantile on rate',
         operations: [
           { id: 'rate', params: ['auto'] },
