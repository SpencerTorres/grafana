import { css } from '@emotion/css';
import React from 'react';

import {
  DataFrame,
  FALLBACK_COLOR,
  FieldType,
  GrafanaTheme2,
  formattedValueToString,
  getDisplayProcessor,
  LinkModel,
  Field,
  getFieldDisplayName,
  arrayUtils,
} from '@grafana/data';
import { SortOrder, TooltipDisplayMode } from '@grafana/schema/dist/esm/common/common.gen';
import { useStyles2, useTheme2 } from '@grafana/ui';
import { VizTooltipContent } from '@grafana/ui/src/components/VizTooltip/VizTooltipContent';
import { VizTooltipFooter } from '@grafana/ui/src/components/VizTooltip/VizTooltipFooter';
import { VizTooltipHeader } from '@grafana/ui/src/components/VizTooltip/VizTooltipHeader';
import { ColorIndicator, ColorPlacement, LabelValue } from '@grafana/ui/src/components/VizTooltip/types';

import { getDataLinks } from '../status-history/utils';

// exemplar / annotation / time region hovering?
// add annotation UI / alert dismiss UI?

interface TimeSeriesTooltipProps {
  frames?: DataFrame[];
  // aligned series frame
  seriesFrame: DataFrame;
  // hovered points
  dataIdxs: Array<number | null>;
  // closest/hovered series
  seriesIdx?: number | null;
  mode?: TooltipDisplayMode;
  sortOrder?: SortOrder;

  isPinned: boolean;

  annotate?: () => void;
}

export const TimeSeriesTooltip = ({
  frames,
  seriesFrame,
  dataIdxs,
  seriesIdx,
  mode = TooltipDisplayMode.Single,
  sortOrder = SortOrder.None,
  isPinned,
  annotate,
}: TimeSeriesTooltipProps) => {
  const theme = useTheme2();
  const styles = useStyles2(getStyles);

  const xField = seriesFrame.fields[0];
  if (!xField) {
    return null;
  }

  const xFieldFmt = xField.display || getDisplayProcessor({ field: xField, theme });
<<<<<<< HEAD
  const dataIdx = dataIdxs[seriesIdx!]!;

  let xVal = xFieldFmt(xField!.values[dataIdxs[0] ?? dataIdx]).text;
=======
  let xVal = xFieldFmt(xField!.values[dataIdxs[0]!]).text;

>>>>>>> 12d08d5e
  let links: Array<LinkModel<Field>> = [];
  let contentLabelValue: LabelValue[] = [];

  // Single mode
  if (mode === TooltipDisplayMode.Single) {
    const field = seriesFrame.fields[seriesIdx!];
    if (!field) {
      return null;
    }

    xVal = xFieldFmt(xField!.values[dataIdx]).text;
    const fieldFmt = field.display || getDisplayProcessor({ field, theme });
    const display = fieldFmt(field.values[dataIdx]);

    links = getDataLinks(field, dataIdx);

    contentLabelValue = [
      {
        label: getFieldDisplayName(field, seriesFrame, frames),
        value: display ? formattedValueToString(display) : null,
        color: display.color || FALLBACK_COLOR,
        colorIndicator: ColorIndicator.series,
        colorPlacement: ColorPlacement.first,
      },
    ];
  }

  if (mode === TooltipDisplayMode.Multi) {
    const fields = seriesFrame.fields;
    const sortIdx: unknown[] = [];

    for (let i = 0; i < fields.length; i++) {
      const field = seriesFrame.fields[i];
      if (
        !field ||
        field === xField ||
        field.type === FieldType.time ||
        field.type !== FieldType.number ||
        field.config.custom?.hideFrom?.tooltip ||
        field.config.custom?.hideFrom?.viz
      ) {
        continue;
      }

      const v = seriesFrame.fields[i].values[dataIdxs[i]!];
      const display = field.display!(v); // super expensive :(

      sortIdx.push(v);
      contentLabelValue.push({
        label: field.state?.displayName ?? field.name,
        value: display ? formattedValueToString(display) : null,
        color: display.color || FALLBACK_COLOR,
        colorIndicator: ColorIndicator.series,
        colorPlacement: ColorPlacement.first,
        isActive: seriesIdx === i,
      });

      if (sortOrder !== SortOrder.None) {
        // create sort reference series array, as Array.sort() mutates the original array
        const sortRef = [...contentLabelValue];
        const sortFn = arrayUtils.sortValues(sortOrder);

        contentLabelValue.sort((a, b) => {
          // get compared values indices to retrieve raw values from sortIdx
          const aIdx = sortRef.indexOf(a);
          const bIdx = sortRef.indexOf(b);
          return sortFn(sortIdx[aIdx], sortIdx[bIdx]);
        });
      }
    }

    if (seriesIdx != null) {
      const field = seriesFrame.fields[seriesIdx];
      const dataIdx = dataIdxs[seriesIdx]!;
      links = getDataLinks(field, dataIdx);
    }
  }

  const getHeaderLabel = (): LabelValue => {
    return {
      label: xField.type === FieldType.time ? '' : getFieldDisplayName(xField, seriesFrame, frames),
      value: xVal,
    };
  };

  const getContentLabelValue = () => {
    return contentLabelValue;
  };

  return (
    <div>
      <div className={styles.wrapper}>
        <VizTooltipHeader headerLabel={getHeaderLabel()} isPinned={isPinned} />
        <VizTooltipContent
          contentLabelValue={getContentLabelValue()}
          isPinned={isPinned}
          scrollable={mode === TooltipDisplayMode.Multi}
        />
        {isPinned && <VizTooltipFooter dataLinks={links} annotate={annotate} />}
      </div>
    </div>
  );
};

const getStyles = (theme: GrafanaTheme2) => ({
  wrapper: css({
    display: 'flex',
    flexDirection: 'column',
  }),
});<|MERGE_RESOLUTION|>--- conflicted
+++ resolved
@@ -60,14 +60,8 @@
   }
 
   const xFieldFmt = xField.display || getDisplayProcessor({ field: xField, theme });
-<<<<<<< HEAD
-  const dataIdx = dataIdxs[seriesIdx!]!;
-
-  let xVal = xFieldFmt(xField!.values[dataIdxs[0] ?? dataIdx]).text;
-=======
   let xVal = xFieldFmt(xField!.values[dataIdxs[0]!]).text;
 
->>>>>>> 12d08d5e
   let links: Array<LinkModel<Field>> = [];
   let contentLabelValue: LabelValue[] = [];
 
@@ -78,6 +72,7 @@
       return null;
     }
 
+    const dataIdx = dataIdxs[seriesIdx!]!;
     xVal = xFieldFmt(xField!.values[dataIdx]).text;
     const fieldFmt = field.display || getDisplayProcessor({ field, theme });
     const display = fieldFmt(field.values[dataIdx]);
