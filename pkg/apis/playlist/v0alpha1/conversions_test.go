package v0alpha1

import (
	"encoding/json"
	"testing"

	"github.com/stretchr/testify/require"

	"github.com/grafana/grafana/pkg/services/grafana-apiserver/endpoints/request"
	"github.com/grafana/grafana/pkg/services/playlist"
)

func TestPlaylistConversion(t *testing.T) {
	src := &playlist.PlaylistDTO{
		OrgID:     3,
		Uid:       "abc",         // becomes k8s name
		Name:      "MyPlaylists", // becomes title
		Interval:  "10s",
		CreatedAt: 12345,
		UpdatedAt: 54321,
		Items: []playlist.PlaylistItemDTO{
			{Type: "dashboard_by_uid", Value: "UID0"},
			{Type: "dashboard_by_tag", Value: "tagA"},
			{Type: "dashboard_by_id", Value: "123"}, // deprecated
		},
	}
<<<<<<< HEAD
	dst := dtoToK8sResource(src, orgNamespaceMapper)
=======
	dst := convertToK8sResource(src, request.GetNamespaceMapper(nil))
>>>>>>> bf8af608

	require.Equal(t, "abc", src.Uid)
	require.Equal(t, "abc", dst.Name)
	require.Equal(t, src.Name, dst.Spec.Title)

	out, err := json.MarshalIndent(dst, "", "  ")
	require.NoError(t, err)
	//fmt.Printf("%s", string(out))
	require.JSONEq(t, `{
		"metadata": {
		  "name": "abc",
		  "namespace": "org-3",
		  "uid": "abc",
		  "resourceVersion": "54321",
		  "creationTimestamp": "1970-01-01T00:00:12Z"
		},
		"spec": {
		  "title": "MyPlaylists",
		  "interval": "10s",
		  "items": [
			{
			  "type": "dashboard_by_uid",
			  "value": "UID0"
			},
			{
			  "type": "dashboard_by_tag",
			  "value": "tagA"
			},
			{
			  "type": "dashboard_by_id",
			  "value": "123"
			}
		  ]
		}
	  }`, string(out))
}<|MERGE_RESOLUTION|>--- conflicted
+++ resolved
@@ -24,11 +24,7 @@
 			{Type: "dashboard_by_id", Value: "123"}, // deprecated
 		},
 	}
-<<<<<<< HEAD
-	dst := dtoToK8sResource(src, orgNamespaceMapper)
-=======
-	dst := convertToK8sResource(src, request.GetNamespaceMapper(nil))
->>>>>>> bf8af608
+	dst := dtoToK8sResource(src, request.GetNamespaceMapper(nil))
 
 	require.Equal(t, "abc", src.Uid)
 	require.Equal(t, "abc", dst.Name)
