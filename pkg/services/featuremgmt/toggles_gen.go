--- conflicted
+++ resolved
@@ -375,11 +375,6 @@
 	// Enables the transformations redesign
 	FlagTransformationsRedesign = "transformationsRedesign"
 
-<<<<<<< HEAD
-	// FlagPanelExport
-	// Enables an Export feature in the panel menu allowing for quick downloading of panel contents
-	FlagPanelExport = "panelExport"
-=======
 	// FlagToggleLabelsInLogsUI
 	// Enable toggleable filters in log details view
 	FlagToggleLabelsInLogsUI = "toggleLabelsInLogsUI"
@@ -407,5 +402,4 @@
 	// FlagSplitScopes
 	// Support faster dashboard and folder search by splitting permission scopes into parts
 	FlagSplitScopes = "splitScopes"
->>>>>>> 84f94cdc
 )