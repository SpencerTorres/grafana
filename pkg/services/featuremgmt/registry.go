--- conflicted
+++ resolved
@@ -853,27 +853,26 @@
 			Owner:        grafanaAppPlatformSquad,
 		},
 		{
-<<<<<<< HEAD
+			Name:         "navAdminSubsections",
+			Description:  "Splits the administration section of the nav tree into subsections",
+			Stage:        FeatureStageExperimental,
+			FrontendOnly: false,
+			Owner:        grafanaFrontendPlatformSquad,
+		},
+		{
+			Name:            "recoveryThreshold",
+			Description:     "Enables feature recovery threshold (aka hysteresis) for threshold server-side expression",
+			Stage:           FeatureStageExperimental,
+			FrontendOnly:    false,
+			Owner:           grafanaAlertingSquad,
+			RequiresRestart: true,
+		},
+		{
 			Name:         "pluginsInstrumentationStatusSource",
 			Description:  "Include a status source label for plugin request metrics and logs",
 			FrontendOnly: false,
 			Stage:        FeatureStageExperimental,
 			Owner:        grafanaPluginsPlatformSquad,
-=======
-			Name:         "navAdminSubsections",
-			Description:  "Splits the administration section of the nav tree into subsections",
-			Stage:        FeatureStageExperimental,
-			FrontendOnly: false,
-			Owner:        grafanaFrontendPlatformSquad,
-		},
-		{
-			Name:            "recoveryThreshold",
-			Description:     "Enables feature recovery threshold (aka hysteresis) for threshold server-side expression",
-			Stage:           FeatureStageExperimental,
-			FrontendOnly:    false,
-			Owner:           grafanaAlertingSquad,
-			RequiresRestart: true,
->>>>>>> 50504ba0
 		},
 	}
 )