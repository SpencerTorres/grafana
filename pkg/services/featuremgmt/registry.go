--- conflicted
+++ resolved
@@ -629,13 +629,6 @@
 			Owner:        grafanaObservabilityMetricsSquad,
 		},
 		{
-<<<<<<< HEAD
-			Name:         "panelExport",
-			Description:  "Enables an Export feature in the panel menu allowing for quick downloading of panel contents",
-			Stage:        FeatureStageExperimental,
-			FrontendOnly: true,
-			Owner:        grafanaBiSquad,
-=======
 			Name:         "toggleLabelsInLogsUI",
 			Description:  "Enable toggleable filters in log details view",
 			Stage:        FeatureStageExperimental,
@@ -684,7 +677,6 @@
 			FrontendOnly:    false,
 			Owner:           grafanaAuthnzSquad,
 			RequiresRestart: true,
->>>>>>> 84f94cdc
 		},
 	}
 )