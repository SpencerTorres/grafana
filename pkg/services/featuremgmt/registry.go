--- conflicted
+++ resolved
@@ -861,19 +861,18 @@
 			RequiresRestart: true,
 		},
 		{
-<<<<<<< HEAD
+			Name:         "awsDatasourcesNewFormStyling",
+			Description:  "Applies new form styling for configuration and query editors in AWS plugins",
+			Stage:        FeatureStageExperimental,
+			FrontendOnly: true,
+			Owner:        awsDatasourcesSquad,
+		},
+		{
 			Name:         "pluginsInstrumentationStatusSource",
 			Description:  "Include a status source label for plugin request metrics and logs",
 			FrontendOnly: false,
 			Stage:        FeatureStageExperimental,
 			Owner:        grafanaPluginsPlatformSquad,
-=======
-			Name:         "awsDatasourcesNewFormStyling",
-			Description:  "Applies new form styling for configuration and query editors in AWS plugins",
-			Stage:        FeatureStageExperimental,
-			FrontendOnly: true,
-			Owner:        awsDatasourcesSquad,
->>>>>>> afa64fc2
 		},
 	}
 )