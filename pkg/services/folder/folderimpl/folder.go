--- conflicted
+++ resolved
@@ -150,20 +150,14 @@
 	f.ID = dashFolder.ID
 	f.Version = dashFolder.Version
 
-	// TODO: where's this WithFulpath method
 	return s.WithFullpath(ctx, f, q.IncludeFullpath)
 }
 
-<<<<<<< HEAD
 func (s *Service) GetFolders(ctx context.Context, q *folder.GetFoldersQuery) ([]*folder.Folder, error) {
-=======
-func (s *Service) GetChildren(ctx context.Context, q *folder.GetChildrenQuery) ([]*folder.Folder, error) {
->>>>>>> 38f176ed
 	if q.SignedInUser == nil {
 		return nil, folder.ErrBadRequest.Errorf("missing signed in user")
 	}
 
-<<<<<<< HEAD
 	// contrary to the nested folders store that returns empty array if no UIDs are provided,
 	// this one returns all folders if no UIDs are provided
 	// therefore any callers that do not provide UIDs are assumed to want all folders
@@ -204,20 +198,9 @@
 		return s.GetSharedWithMe(ctx, q)
 	}
 
-	if q.UID != "" {
-		g, err := guardian.NewByUID(ctx, q.UID, q.OrgID, q.SignedInUser)
-		if err != nil {
-			return nil, err
-		}
-=======
-	if s.features.IsEnabled(ctx, featuremgmt.FlagNestedFolders) && q.UID == folder.SharedWithMeFolderUID {
-		return s.GetSharedWithMe(ctx, q)
-	}
-
 	if q.UID == "" {
 		return s.getRootFolders(ctx, q)
 	}
->>>>>>> 38f176ed
 
 	// we only need to check access to the folder
 	// if the parent is accessible then the subfolders are accessible as well (due to inheritance)
@@ -231,13 +214,10 @@
 		return nil, err
 	}
 
-<<<<<<< HEAD
-=======
 	if !canView {
 		return nil, dashboards.ErrFolderAccessDenied
 	}
 
->>>>>>> 38f176ed
 	children, err := s.store.GetChildren(ctx, *q)
 	if err != nil {
 		return nil, err
@@ -266,18 +246,6 @@
 		f.ID = dashFolder.ID
 	}
 
-<<<<<<< HEAD
-		if q.UID != "" {
-			// parent access has been checked already
-			// the subfolder must be accessible as well (due to inheritance)
-			filtered = append(filtered, f)
-			continue
-		}
-
-		g, err := guardian.NewByFolder(ctx, dashFolder, dashFolder.OrgID, q.SignedInUser)
-		if err != nil {
-			return nil, err
-=======
 	return children, nil
 }
 
@@ -292,7 +260,6 @@
 			// the user has permission to access all folders
 			q.FolderUIDs = nil
 			break
->>>>>>> 38f176ed
 		}
 		if folderUid, found := strings.CutPrefix(p, dashboards.ScopeFoldersPrefix); found {
 			if !slices.Contains(q.FolderUIDs, folderUid) {
