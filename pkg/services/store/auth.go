--- conflicted
+++ resolved
@@ -14,18 +14,7 @@
 }
 
 func UserInfoFromString(raw string) *UserInfo {
-<<<<<<< HEAD
-	var u *UserInfo
-	err := json.Unmarshal([]byte(raw), &u)
-	if err == nil {
-		return u
-	}
-
-	var orgID, userID int64
-	login := ""
-=======
 	var userInfo UserInfo
->>>>>>> 48328873
 
 	if err := json.Unmarshal([]byte(raw), &userInfo); err != nil {
 		return nil
