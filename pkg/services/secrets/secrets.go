package secrets

import (
	"context"

	"xorm.io/xorm"
<<<<<<< HEAD

	"github.com/grafana/grafana/pkg/services/encryption"

	"github.com/grafana/grafana/pkg/bus"
	"github.com/grafana/grafana/pkg/services/secrets/types"
	"github.com/grafana/grafana/pkg/setting"
)

const defaultProvider = "secretKey"

type SecretsStore interface {
	GetDataKey(ctx context.Context, name string) (*types.DataKey, error)
	GetAllDataKeys(ctx context.Context) ([]*types.DataKey, error)
	CreateDataKey(ctx context.Context, dataKey types.DataKey) error
	CreateDataKeyWithDBSession(ctx context.Context, dataKey types.DataKey, sess *xorm.Session) error
	DeleteDataKey(ctx context.Context, name string) error
}

type SecretsService struct {
	store    SecretsStore
	bus      bus.Bus
	enc      encryption.Service
	settings setting.Provider

	defaultProvider string
	providers       map[string]Provider
	dataKeyCache    map[string]dataKeyCacheItem
}

func ProvideSecretsService(store SecretsStore, bus bus.Bus, enc encryption.Service, settings setting.Provider) SecretsService {
	providers := map[string]Provider{
		defaultProvider: newGrafanaProvider(settings, enc),
	}

	s := SecretsService{
		store:           store,
		bus:             bus,
		enc:             enc,
		settings:        settings,
		defaultProvider: defaultProvider,
		providers:       providers,
		dataKeyCache:    make(map[string]dataKeyCacheItem),
	}

	return s
}

type dataKeyCacheItem struct {
	expiry  time.Time
	dataKey []byte
=======
)

// TODO Rename to Service.
type SecretsService interface {
	Encrypt(ctx context.Context, payload []byte, opt EncryptionOptions) ([]byte, error)
	Decrypt(ctx context.Context, payload []byte) ([]byte, error)
	EncryptJsonData(ctx context.Context, kv map[string]string, opt EncryptionOptions) (map[string][]byte, error)
	DecryptJsonData(ctx context.Context, sjd map[string][]byte) (map[string]string, error)
	GetDecryptedValue(ctx context.Context, sjd map[string][]byte, key, fallback string) string
}

type Store interface {
	GetDataKey(ctx context.Context, name string) (*DataKey, error)
	GetAllDataKeys(ctx context.Context) ([]*DataKey, error)
	CreateDataKey(ctx context.Context, dataKey DataKey) error
	CreateDataKeyWithDBSession(ctx context.Context, dataKey DataKey, sess *xorm.Session) error
	DeleteDataKey(ctx context.Context, name string) error
>>>>>>> b4920d79
}

type Provider interface {
	Encrypt(ctx context.Context, blob []byte) ([]byte, error)
	Decrypt(ctx context.Context, blob []byte) ([]byte, error)
<<<<<<< HEAD
}

var b64 = base64.RawStdEncoding

type EncryptionOptions func() string

// WithoutScope uses a root level data key for encryption (DEK),
// in other words this DEK is not bound to any specific scope (not attached to any user, org, etc.).
func WithoutScope() EncryptionOptions {
	return func() string {
		return "root"
	}
}

// WithScope uses a data key for encryption bound to some specific scope (i.e., user, org, etc.).
// Scope should look like "user:10", "org:1".
func WithScope(scope string) EncryptionOptions {
	return func() string {
		return scope
	}
}

func (s *SecretsService) Encrypt(ctx context.Context, payload []byte, opt EncryptionOptions) ([]byte, error) {
	scope := opt()
	keyName := fmt.Sprintf("%s/%s@%s", time.Now().Format("2006-01-02"), scope, s.defaultProvider)

	dataKey, err := s.dataKey(ctx, keyName)
	if err != nil {
		if errors.Is(err, types.ErrDataKeyNotFound) {
			dataKey, err = s.newDataKey(ctx, keyName, scope)
			if err != nil {
				return nil, err
			}
		} else {
			return nil, err
		}
	}

	encrypted, err := s.enc.Encrypt(ctx, payload, string(dataKey))
	if err != nil {
		return nil, err
	}

	prefix := make([]byte, b64.EncodedLen(len(keyName))+2)
	b64.Encode(prefix[1:], []byte(keyName))
	prefix[0] = '#'
	prefix[len(prefix)-1] = '#'

	blob := make([]byte, len(prefix)+len(encrypted))
	copy(blob, prefix)
	copy(blob[len(prefix):], encrypted)

	return blob, nil
}

func (s *SecretsService) Decrypt(ctx context.Context, payload []byte) ([]byte, error) {
	if len(payload) == 0 {
		return nil, fmt.Errorf("unable to decrypt empty payload")
	}

	var dataKey []byte

	if payload[0] != '#' {
		secretKey := s.settings.KeyValue("security", "secret_key").Value()
		dataKey = []byte(secretKey)
	} else {
		payload = payload[1:]
		endOfKey := bytes.Index(payload, []byte{'#'})
		if endOfKey == -1 {
			return nil, fmt.Errorf("could not find valid key in encrypted payload")
		}
		b64Key := payload[:endOfKey]
		payload = payload[endOfKey+1:]
		key := make([]byte, b64.DecodedLen(len(b64Key)))
		_, err := b64.Decode(key, b64Key)
		if err != nil {
			return nil, err
		}

		dataKey, err = s.dataKey(ctx, string(key))
		if err != nil {
			return nil, err
		}
	}

	return s.enc.Decrypt(ctx, payload, string(dataKey))
}

func (s *SecretsService) EncryptJsonData(ctx context.Context, kv map[string]string, opt EncryptionOptions) (map[string][]byte, error) {
	encrypted := make(map[string][]byte)
	for key, value := range kv {
		encryptedData, err := s.Encrypt(ctx, []byte(value), opt)
		if err != nil {
			return nil, err
		}

		encrypted[key] = encryptedData
	}
	return encrypted, nil
}

func (s *SecretsService) DecryptJsonData(ctx context.Context, sjd map[string][]byte) (map[string]string, error) {
	decrypted := make(map[string]string)
	for key, data := range sjd {
		decryptedData, err := s.Decrypt(ctx, data)
		if err != nil {
			return nil, err
		}

		decrypted[key] = string(decryptedData)
	}
	return decrypted, nil
}

func (s *SecretsService) GetDecryptedValue(ctx context.Context, sjd map[string][]byte, key, fallback string) string {
	if value, ok := sjd[key]; ok {
		decryptedData, err := s.Decrypt(ctx, value)
		if err != nil {
			return fallback
		}

		return string(decryptedData)
	}

	return fallback
}

func newRandomDataKey() ([]byte, error) {
	rawDataKey := make([]byte, 16)
	_, err := rand.Read(rawDataKey)
	if err != nil {
		return nil, err
	}
	return rawDataKey, nil
}

// newDataKey creates a new random DEK, caches it and returns its value
func (s *SecretsService) newDataKey(ctx context.Context, name string, scope string) ([]byte, error) {
	// 1. Create new DEK
	dataKey, err := newRandomDataKey()
	if err != nil {
		return nil, err
	}
	provider, exists := s.providers[s.defaultProvider]
	if !exists {
		return nil, fmt.Errorf("could not find encryption provider '%s'", s.defaultProvider)
	}

	// 2. Encrypt it
	encrypted, err := provider.Encrypt(ctx, dataKey)
	if err != nil {
		return nil, err
	}

	// 3. Store its encrypted value in db
	err = s.store.CreateDataKey(ctx, types.DataKey{
		Active:        true, // TODO: right now we never mark a key as deactivated
		Name:          name,
		Provider:      s.defaultProvider,
		EncryptedData: encrypted,
		Scope:         scope,
	})
	if err != nil {
		return nil, err
	}

	// 4. Cache its unencrypted value and return it
	s.dataKeyCache[name] = dataKeyCacheItem{
		expiry:  time.Now().Add(15 * time.Minute),
		dataKey: dataKey,
	}

	return dataKey, nil
}

// dataKey looks up DEK in cache or database, and decrypts it
func (s *SecretsService) dataKey(ctx context.Context, name string) ([]byte, error) {
	if item, exists := s.dataKeyCache[name]; exists {
		if item.expiry.Before(time.Now()) && !item.expiry.IsZero() {
			delete(s.dataKeyCache, name)
		} else {
			return item.dataKey, nil
		}
	}

	// 1. get encrypted data key from database
	dataKey, err := s.store.GetDataKey(ctx, name)
	if err != nil {
		return nil, err
	}

	// 2. decrypt data key
	provider, exists := s.providers[dataKey.Provider]
	if !exists {
		return nil, fmt.Errorf("could not find encryption provider '%s'", dataKey.Provider)
	}

	decrypted, err := provider.Decrypt(ctx, dataKey.EncryptedData)
	if err != nil {
		return nil, err
	}

	// 3. cache data key
	s.dataKeyCache[name] = dataKeyCacheItem{
		expiry:  time.Now().Add(15 * time.Minute),
		dataKey: decrypted,
	}

	return decrypted, nil
=======
>>>>>>> b4920d79
}<|MERGE_RESOLUTION|>--- conflicted
+++ resolved
@@ -4,61 +4,9 @@
 	"context"
 
 	"xorm.io/xorm"
-<<<<<<< HEAD
-
-	"github.com/grafana/grafana/pkg/services/encryption"
-
-	"github.com/grafana/grafana/pkg/bus"
-	"github.com/grafana/grafana/pkg/services/secrets/types"
-	"github.com/grafana/grafana/pkg/setting"
 )
 
-const defaultProvider = "secretKey"
-
-type SecretsStore interface {
-	GetDataKey(ctx context.Context, name string) (*types.DataKey, error)
-	GetAllDataKeys(ctx context.Context) ([]*types.DataKey, error)
-	CreateDataKey(ctx context.Context, dataKey types.DataKey) error
-	CreateDataKeyWithDBSession(ctx context.Context, dataKey types.DataKey, sess *xorm.Session) error
-	DeleteDataKey(ctx context.Context, name string) error
-}
-
-type SecretsService struct {
-	store    SecretsStore
-	bus      bus.Bus
-	enc      encryption.Service
-	settings setting.Provider
-
-	defaultProvider string
-	providers       map[string]Provider
-	dataKeyCache    map[string]dataKeyCacheItem
-}
-
-func ProvideSecretsService(store SecretsStore, bus bus.Bus, enc encryption.Service, settings setting.Provider) SecretsService {
-	providers := map[string]Provider{
-		defaultProvider: newGrafanaProvider(settings, enc),
-	}
-
-	s := SecretsService{
-		store:           store,
-		bus:             bus,
-		enc:             enc,
-		settings:        settings,
-		defaultProvider: defaultProvider,
-		providers:       providers,
-		dataKeyCache:    make(map[string]dataKeyCacheItem),
-	}
-
-	return s
-}
-
-type dataKeyCacheItem struct {
-	expiry  time.Time
-	dataKey []byte
-=======
-)
-
-// TODO Rename to Service.
+// TODO: Rename to Service.
 type SecretsService interface {
 	Encrypt(ctx context.Context, payload []byte, opt EncryptionOptions) ([]byte, error)
 	Decrypt(ctx context.Context, payload []byte) ([]byte, error)
@@ -73,222 +21,9 @@
 	CreateDataKey(ctx context.Context, dataKey DataKey) error
 	CreateDataKeyWithDBSession(ctx context.Context, dataKey DataKey, sess *xorm.Session) error
 	DeleteDataKey(ctx context.Context, name string) error
->>>>>>> b4920d79
 }
 
 type Provider interface {
 	Encrypt(ctx context.Context, blob []byte) ([]byte, error)
 	Decrypt(ctx context.Context, blob []byte) ([]byte, error)
-<<<<<<< HEAD
-}
-
-var b64 = base64.RawStdEncoding
-
-type EncryptionOptions func() string
-
-// WithoutScope uses a root level data key for encryption (DEK),
-// in other words this DEK is not bound to any specific scope (not attached to any user, org, etc.).
-func WithoutScope() EncryptionOptions {
-	return func() string {
-		return "root"
-	}
-}
-
-// WithScope uses a data key for encryption bound to some specific scope (i.e., user, org, etc.).
-// Scope should look like "user:10", "org:1".
-func WithScope(scope string) EncryptionOptions {
-	return func() string {
-		return scope
-	}
-}
-
-func (s *SecretsService) Encrypt(ctx context.Context, payload []byte, opt EncryptionOptions) ([]byte, error) {
-	scope := opt()
-	keyName := fmt.Sprintf("%s/%s@%s", time.Now().Format("2006-01-02"), scope, s.defaultProvider)
-
-	dataKey, err := s.dataKey(ctx, keyName)
-	if err != nil {
-		if errors.Is(err, types.ErrDataKeyNotFound) {
-			dataKey, err = s.newDataKey(ctx, keyName, scope)
-			if err != nil {
-				return nil, err
-			}
-		} else {
-			return nil, err
-		}
-	}
-
-	encrypted, err := s.enc.Encrypt(ctx, payload, string(dataKey))
-	if err != nil {
-		return nil, err
-	}
-
-	prefix := make([]byte, b64.EncodedLen(len(keyName))+2)
-	b64.Encode(prefix[1:], []byte(keyName))
-	prefix[0] = '#'
-	prefix[len(prefix)-1] = '#'
-
-	blob := make([]byte, len(prefix)+len(encrypted))
-	copy(blob, prefix)
-	copy(blob[len(prefix):], encrypted)
-
-	return blob, nil
-}
-
-func (s *SecretsService) Decrypt(ctx context.Context, payload []byte) ([]byte, error) {
-	if len(payload) == 0 {
-		return nil, fmt.Errorf("unable to decrypt empty payload")
-	}
-
-	var dataKey []byte
-
-	if payload[0] != '#' {
-		secretKey := s.settings.KeyValue("security", "secret_key").Value()
-		dataKey = []byte(secretKey)
-	} else {
-		payload = payload[1:]
-		endOfKey := bytes.Index(payload, []byte{'#'})
-		if endOfKey == -1 {
-			return nil, fmt.Errorf("could not find valid key in encrypted payload")
-		}
-		b64Key := payload[:endOfKey]
-		payload = payload[endOfKey+1:]
-		key := make([]byte, b64.DecodedLen(len(b64Key)))
-		_, err := b64.Decode(key, b64Key)
-		if err != nil {
-			return nil, err
-		}
-
-		dataKey, err = s.dataKey(ctx, string(key))
-		if err != nil {
-			return nil, err
-		}
-	}
-
-	return s.enc.Decrypt(ctx, payload, string(dataKey))
-}
-
-func (s *SecretsService) EncryptJsonData(ctx context.Context, kv map[string]string, opt EncryptionOptions) (map[string][]byte, error) {
-	encrypted := make(map[string][]byte)
-	for key, value := range kv {
-		encryptedData, err := s.Encrypt(ctx, []byte(value), opt)
-		if err != nil {
-			return nil, err
-		}
-
-		encrypted[key] = encryptedData
-	}
-	return encrypted, nil
-}
-
-func (s *SecretsService) DecryptJsonData(ctx context.Context, sjd map[string][]byte) (map[string]string, error) {
-	decrypted := make(map[string]string)
-	for key, data := range sjd {
-		decryptedData, err := s.Decrypt(ctx, data)
-		if err != nil {
-			return nil, err
-		}
-
-		decrypted[key] = string(decryptedData)
-	}
-	return decrypted, nil
-}
-
-func (s *SecretsService) GetDecryptedValue(ctx context.Context, sjd map[string][]byte, key, fallback string) string {
-	if value, ok := sjd[key]; ok {
-		decryptedData, err := s.Decrypt(ctx, value)
-		if err != nil {
-			return fallback
-		}
-
-		return string(decryptedData)
-	}
-
-	return fallback
-}
-
-func newRandomDataKey() ([]byte, error) {
-	rawDataKey := make([]byte, 16)
-	_, err := rand.Read(rawDataKey)
-	if err != nil {
-		return nil, err
-	}
-	return rawDataKey, nil
-}
-
-// newDataKey creates a new random DEK, caches it and returns its value
-func (s *SecretsService) newDataKey(ctx context.Context, name string, scope string) ([]byte, error) {
-	// 1. Create new DEK
-	dataKey, err := newRandomDataKey()
-	if err != nil {
-		return nil, err
-	}
-	provider, exists := s.providers[s.defaultProvider]
-	if !exists {
-		return nil, fmt.Errorf("could not find encryption provider '%s'", s.defaultProvider)
-	}
-
-	// 2. Encrypt it
-	encrypted, err := provider.Encrypt(ctx, dataKey)
-	if err != nil {
-		return nil, err
-	}
-
-	// 3. Store its encrypted value in db
-	err = s.store.CreateDataKey(ctx, types.DataKey{
-		Active:        true, // TODO: right now we never mark a key as deactivated
-		Name:          name,
-		Provider:      s.defaultProvider,
-		EncryptedData: encrypted,
-		Scope:         scope,
-	})
-	if err != nil {
-		return nil, err
-	}
-
-	// 4. Cache its unencrypted value and return it
-	s.dataKeyCache[name] = dataKeyCacheItem{
-		expiry:  time.Now().Add(15 * time.Minute),
-		dataKey: dataKey,
-	}
-
-	return dataKey, nil
-}
-
-// dataKey looks up DEK in cache or database, and decrypts it
-func (s *SecretsService) dataKey(ctx context.Context, name string) ([]byte, error) {
-	if item, exists := s.dataKeyCache[name]; exists {
-		if item.expiry.Before(time.Now()) && !item.expiry.IsZero() {
-			delete(s.dataKeyCache, name)
-		} else {
-			return item.dataKey, nil
-		}
-	}
-
-	// 1. get encrypted data key from database
-	dataKey, err := s.store.GetDataKey(ctx, name)
-	if err != nil {
-		return nil, err
-	}
-
-	// 2. decrypt data key
-	provider, exists := s.providers[dataKey.Provider]
-	if !exists {
-		return nil, fmt.Errorf("could not find encryption provider '%s'", dataKey.Provider)
-	}
-
-	decrypted, err := provider.Decrypt(ctx, dataKey.EncryptedData)
-	if err != nil {
-		return nil, err
-	}
-
-	// 3. cache data key
-	s.dataKeyCache[name] = dataKeyCacheItem{
-		expiry:  time.Now().Add(15 * time.Minute),
-		dataKey: decrypted,
-	}
-
-	return decrypted, nil
-=======
->>>>>>> b4920d79
 }