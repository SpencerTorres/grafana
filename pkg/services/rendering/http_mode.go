--- conflicted
+++ resolved
@@ -58,11 +58,7 @@
 	rendererURL.RawQuery = queryParams.Encode()
 
 	// gives service some additional time to timeout and return possible errors.
-<<<<<<< HEAD
-	reqContext, cancel := context.WithTimeout(ctx, GetRequestTimeout(opts.TimeoutOpts))
-=======
 	reqContext, cancel := context.WithTimeout(ctx, getRequestTimeout(opts.TimeoutOpts))
->>>>>>> 6533eb92
 	defer cancel()
 
 	resp, err := rs.doRequest(reqContext, rendererURL, opts.Headers)
@@ -107,11 +103,7 @@
 	rendererURL.RawQuery = queryParams.Encode()
 
 	// gives service some additional time to timeout and return possible errors.
-<<<<<<< HEAD
-	reqContext, cancel := context.WithTimeout(ctx, GetRequestTimeout(opts.TimeoutOpts))
-=======
 	reqContext, cancel := context.WithTimeout(ctx, getRequestTimeout(opts.TimeoutOpts))
->>>>>>> 6533eb92
 	defer cancel()
 
 	resp, err := rs.doRequest(reqContext, rendererURL, opts.Headers)
