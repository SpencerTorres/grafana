package api

import (
	"context"
	"crypto/tls"
	"errors"
	"fmt"
	"net"
	"net/http"
	"os"
	"path"
	"path/filepath"
	"strings"

	"github.com/grafana/grafana/pkg/services/k8s/authnz"

	"github.com/prometheus/client_golang/prometheus"
	"github.com/prometheus/client_golang/prometheus/promhttp"

	"github.com/grafana/dskit/services"
	"github.com/grafana/grafana/pkg/api/avatar"
	"github.com/grafana/grafana/pkg/api/routing"
	httpstatic "github.com/grafana/grafana/pkg/api/static"
	"github.com/grafana/grafana/pkg/bus"
	"github.com/grafana/grafana/pkg/components/simplejson"
	"github.com/grafana/grafana/pkg/infra/db"
	"github.com/grafana/grafana/pkg/infra/kvstore"
	"github.com/grafana/grafana/pkg/infra/localcache"
	"github.com/grafana/grafana/pkg/infra/log"
	"github.com/grafana/grafana/pkg/infra/remotecache"
	"github.com/grafana/grafana/pkg/infra/tracing"
	loginpkg "github.com/grafana/grafana/pkg/login"
	"github.com/grafana/grafana/pkg/login/social"
	"github.com/grafana/grafana/pkg/middleware"
	"github.com/grafana/grafana/pkg/middleware/csrf"
	"github.com/grafana/grafana/pkg/middleware/loggermw"
	"github.com/grafana/grafana/pkg/modules"
	"github.com/grafana/grafana/pkg/plugins"
	"github.com/grafana/grafana/pkg/plugins/pluginscdn"
	"github.com/grafana/grafana/pkg/registry/corekind"
	"github.com/grafana/grafana/pkg/services/accesscontrol"
	"github.com/grafana/grafana/pkg/services/alerting"
	"github.com/grafana/grafana/pkg/services/annotations"
	"github.com/grafana/grafana/pkg/services/apikey"
	"github.com/grafana/grafana/pkg/services/auth"
	"github.com/grafana/grafana/pkg/services/authn"
	"github.com/grafana/grafana/pkg/services/caching"
	"github.com/grafana/grafana/pkg/services/cleanup"
	"github.com/grafana/grafana/pkg/services/contexthandler"
	"github.com/grafana/grafana/pkg/services/correlations"
	"github.com/grafana/grafana/pkg/services/dashboards"
	"github.com/grafana/grafana/pkg/services/dashboardsnapshots"
	dashver "github.com/grafana/grafana/pkg/services/dashboardversion"
	"github.com/grafana/grafana/pkg/services/datasourceproxy"
	"github.com/grafana/grafana/pkg/services/datasources"
	"github.com/grafana/grafana/pkg/services/datasources/permissions"
	"github.com/grafana/grafana/pkg/services/encryption"
	"github.com/grafana/grafana/pkg/services/export"
	"github.com/grafana/grafana/pkg/services/featuremgmt"
	"github.com/grafana/grafana/pkg/services/folder"
	"github.com/grafana/grafana/pkg/services/hooks"
	"github.com/grafana/grafana/pkg/services/libraryelements"
	"github.com/grafana/grafana/pkg/services/librarypanels"
	"github.com/grafana/grafana/pkg/services/licensing"
	"github.com/grafana/grafana/pkg/services/live"
	"github.com/grafana/grafana/pkg/services/live/pushhttp"
	"github.com/grafana/grafana/pkg/services/login"
	loginAttempt "github.com/grafana/grafana/pkg/services/loginattempt"
	"github.com/grafana/grafana/pkg/services/navtree"
	"github.com/grafana/grafana/pkg/services/ngalert"
	"github.com/grafana/grafana/pkg/services/notifications"
	"github.com/grafana/grafana/pkg/services/oauthtoken"
	"github.com/grafana/grafana/pkg/services/org"
	"github.com/grafana/grafana/pkg/services/playlist"
	"github.com/grafana/grafana/pkg/services/plugindashboards"
	"github.com/grafana/grafana/pkg/services/pluginsintegration/plugincontext"
	pluginSettings "github.com/grafana/grafana/pkg/services/pluginsintegration/pluginsettings"
	pref "github.com/grafana/grafana/pkg/services/preference"
	"github.com/grafana/grafana/pkg/services/provisioning"
	publicdashboardsApi "github.com/grafana/grafana/pkg/services/publicdashboards/api"
	"github.com/grafana/grafana/pkg/services/query"
	"github.com/grafana/grafana/pkg/services/queryhistory"
	"github.com/grafana/grafana/pkg/services/quota"
	"github.com/grafana/grafana/pkg/services/rendering"
	"github.com/grafana/grafana/pkg/services/search"
	"github.com/grafana/grafana/pkg/services/searchV2"
	"github.com/grafana/grafana/pkg/services/searchusers"
	"github.com/grafana/grafana/pkg/services/secrets"
	secretsKV "github.com/grafana/grafana/pkg/services/secrets/kvstore"
	spm "github.com/grafana/grafana/pkg/services/secrets/kvstore/migrations"
	"github.com/grafana/grafana/pkg/services/serviceaccounts"
	"github.com/grafana/grafana/pkg/services/shorturls"
	"github.com/grafana/grafana/pkg/services/sqlstore"
	"github.com/grafana/grafana/pkg/services/star"
	starApi "github.com/grafana/grafana/pkg/services/star/api"
	"github.com/grafana/grafana/pkg/services/stats"
	"github.com/grafana/grafana/pkg/services/store"
	"github.com/grafana/grafana/pkg/services/store/entity/httpentitystore"
	"github.com/grafana/grafana/pkg/services/tag"
	"github.com/grafana/grafana/pkg/services/team"
	"github.com/grafana/grafana/pkg/services/teamguardian"
	tempUser "github.com/grafana/grafana/pkg/services/temp_user"
	"github.com/grafana/grafana/pkg/services/updatechecker"
	"github.com/grafana/grafana/pkg/services/user"
	"github.com/grafana/grafana/pkg/services/validations"
	"github.com/grafana/grafana/pkg/setting"
	"github.com/grafana/grafana/pkg/web"
)

type HTTPServer struct {
	*services.BasicService

	log              log.Logger
	web              *web.Mux
	context          context.Context
	httpSrv          *http.Server
	middlewares      []web.Handler
	namedMiddlewares []routing.RegisterNamedMiddleware
	bus              bus.Bus

	PluginContextProvider        *plugincontext.Provider
	RouteRegister                routing.RouteRegister
	RenderService                rendering.Service
	Cfg                          *setting.Cfg
	Features                     *featuremgmt.FeatureManager
	SettingsProvider             setting.Provider
	HooksService                 *hooks.HooksService
	navTreeService               navtree.Service
	CacheService                 *localcache.CacheService
	DataSourceCache              datasources.CacheService
	AuthTokenService             auth.UserTokenService
	QuotaService                 quota.Service
	RemoteCacheService           *remotecache.RemoteCache
	ProvisioningService          provisioning.ProvisioningService
	Login                        login.Service
	License                      licensing.Licensing
	AccessControl                accesscontrol.AccessControl
	DataProxy                    *datasourceproxy.DataSourceProxyService
	PluginRequestValidator       validations.PluginRequestValidator
	pluginClient                 plugins.Client
	pluginStore                  plugins.Store
	pluginInstaller              plugins.Installer
	pluginFileStore              plugins.FileStore
	pluginDashboardService       plugindashboards.Service
	pluginStaticRouteResolver    plugins.StaticRouteResolver
	pluginErrorResolver          plugins.ErrorResolver
	SearchService                search.Service
	ShortURLService              shorturls.Service
	QueryHistoryService          queryhistory.Service
	CorrelationsService          correlations.Service
	Live                         *live.GrafanaLive
	LivePushGateway              *pushhttp.Gateway
	StorageService               store.StorageService
	httpEntityStore              httpentitystore.HTTPEntityStore
	SearchV2HTTPService          searchV2.SearchHTTPService
	ContextHandler               *contexthandler.ContextHandler
	LoggerMiddleware             loggermw.Logger
	SQLStore                     db.DB
	AlertEngine                  *alerting.AlertEngine
	AlertNG                      *ngalert.AlertNG
	LibraryPanelService          librarypanels.Service
	LibraryElementService        libraryelements.Service
	SocialService                social.Service
	Listener                     net.Listener
	EncryptionService            encryption.Internal
	SecretsService               secrets.Service
	secretsPluginManager         plugins.SecretsPluginManager
	secretsStore                 secretsKV.SecretsKVStore
	secretsMigrator              secrets.Migrator
	secretsPluginMigrator        spm.SecretMigrationProvider
	DataSourcesService           datasources.DataSourceService
	cleanUpService               *cleanup.CleanUpService
	tracer                       tracing.Tracer
	grafanaUpdateChecker         *updatechecker.GrafanaService
	pluginsUpdateChecker         *updatechecker.PluginsService
	searchUsersService           searchusers.Service
	teamGuardian                 teamguardian.TeamGuardian
	queryDataService             query.Service
	serviceAccountsService       serviceaccounts.Service
	authInfoService              login.AuthInfoService
	authenticator                loginpkg.Authenticator
	teamPermissionsService       accesscontrol.TeamPermissionsService
	NotificationService          *notifications.NotificationService
	DashboardService             dashboards.DashboardService
	dashboardProvisioningService dashboards.DashboardProvisioningService
	folderService                folder.Service
	DatasourcePermissionsService permissions.DatasourcePermissionsService
	AlertNotificationService     *alerting.AlertNotificationService
	dashboardsnapshotsService    dashboardsnapshots.Service
	PluginSettings               pluginSettings.Service
	AvatarCacheServer            *avatar.AvatarCacheServer
	preferenceService            pref.Service
	Csrf                         csrf.Service
	folderPermissionsService     accesscontrol.FolderPermissionsService
	dashboardPermissionsService  accesscontrol.DashboardPermissionsService
	dashboardVersionService      dashver.Service
	PublicDashboardsApi          *publicdashboardsApi.Api
	starService                  star.Service
	Kinds                        *corekind.Base
	playlistService              playlist.Service
	apiKeyService                apikey.Service
	kvStore                      kvstore.KVStore
	pluginsCDNService            *pluginscdn.Service
	ExportService                export.ExportService

<<<<<<< HEAD
	userService            user.Service
	tempUserService        tempUser.Service
	dashboardThumbsService thumbs.DashboardThumbService
	loginAttemptService    loginAttempt.Service
	orgService             org.Service
	teamService            team.Service
	accesscontrolService   accesscontrol.Service
	annotationsRepo        annotations.Repository
	tagService             tag.Service
	oauthTokenService      oauthtoken.OAuthTokenService
	statsService           stats.Service
	authnService           authn.Service
	starApi                *starApi.API

	errs chan error
=======
	userService          user.Service
	tempUserService      tempUser.Service
	loginAttemptService  loginAttempt.Service
	orgService           org.Service
	teamService          team.Service
	accesscontrolService accesscontrol.Service
	annotationsRepo      annotations.Repository
	tagService           tag.Service
	oauthTokenService    oauthtoken.OAuthTokenService
	statsService         stats.Service
	authnService         authn.Service
	starApi              *starApi.API
	cachingService       caching.CachingService
>>>>>>> 15b469bd
}

type ServerOptions struct {
	Listener net.Listener
}

func ProvideHTTPServer(opts ServerOptions, cfg *setting.Cfg, routeRegister routing.RouteRegister, bus bus.Bus,
	renderService rendering.Service, licensing licensing.Licensing, hooksService *hooks.HooksService,
	cacheService *localcache.CacheService, sqlStore *sqlstore.SQLStore, alertEngine *alerting.AlertEngine,
	pluginRequestValidator validations.PluginRequestValidator, pluginStaticRouteResolver plugins.StaticRouteResolver,
	pluginDashboardService plugindashboards.Service, pluginStore plugins.Store, pluginClient plugins.Client,
	pluginErrorResolver plugins.ErrorResolver, pluginInstaller plugins.Installer, settingsProvider setting.Provider,
	dataSourceCache datasources.CacheService, userTokenService auth.UserTokenService,
	cleanUpService *cleanup.CleanUpService, shortURLService shorturls.Service, queryHistoryService queryhistory.Service, correlationsService correlations.Service, remoteCache *remotecache.RemoteCache, provisioningService provisioning.ProvisioningService,
	loginService login.Service, authenticator loginpkg.Authenticator, accessControl accesscontrol.AccessControl,
	dataSourceProxy *datasourceproxy.DataSourceProxyService, searchService *search.SearchService,
	live *live.GrafanaLive, livePushGateway *pushhttp.Gateway, plugCtxProvider *plugincontext.Provider,
	contextHandler *contexthandler.ContextHandler, loggerMiddleware loggermw.Logger, features *featuremgmt.FeatureManager,
	alertNG *ngalert.AlertNG, libraryPanelService librarypanels.Service, libraryElementService libraryelements.Service,
	quotaService quota.Service, socialService social.Service, tracer tracing.Tracer,
	encryptionService encryption.Internal, grafanaUpdateChecker *updatechecker.GrafanaService,
	pluginsUpdateChecker *updatechecker.PluginsService, searchUsersService searchusers.Service,
	dataSourcesService datasources.DataSourceService, queryDataService query.Service, pluginFileStore plugins.FileStore,
	teamGuardian teamguardian.TeamGuardian, serviceaccountsService serviceaccounts.Service,
	authInfoService login.AuthInfoService, storageService store.StorageService, httpEntityStore httpentitystore.HTTPEntityStore,
	notificationService *notifications.NotificationService, dashboardService dashboards.DashboardService,
	dashboardProvisioningService dashboards.DashboardProvisioningService, folderService folder.Service,
	datasourcePermissionsService permissions.DatasourcePermissionsService, alertNotificationService *alerting.AlertNotificationService,
	dashboardsnapshotsService dashboardsnapshots.Service, pluginSettings pluginSettings.Service,
	avatarCacheServer *avatar.AvatarCacheServer, preferenceService pref.Service,
	teamsPermissionsService accesscontrol.TeamPermissionsService, folderPermissionsService accesscontrol.FolderPermissionsService,
	dashboardPermissionsService accesscontrol.DashboardPermissionsService, dashboardVersionService dashver.Service,
	starService star.Service, csrfService csrf.Service, basekinds *corekind.Base,
	playlistService playlist.Service, apiKeyService apikey.Service, kvStore kvstore.KVStore,
	secretsMigrator secrets.Migrator, secretsPluginManager plugins.SecretsPluginManager, secretsService secrets.Service,
	secretsPluginMigrator spm.SecretMigrationProvider, secretsStore secretsKV.SecretsKVStore,
	publicDashboardsApi *publicdashboardsApi.Api, userService user.Service, tempUserService tempUser.Service,
	loginAttemptService loginAttempt.Service, orgService org.Service, teamService team.Service,
	accesscontrolService accesscontrol.Service, navTreeService navtree.Service,
	annotationRepo annotations.Repository, tagService tag.Service, searchv2HTTPService searchV2.SearchHTTPService, oauthTokenService oauthtoken.OAuthTokenService,
	statsService stats.Service, authnService authn.Service, pluginsCDNService *pluginscdn.Service,
<<<<<<< HEAD
	exportService export.ExportService,
	starApi *starApi.API,
	// NOTE: k8sAuthnzAPI isn't a code-dependency of httpserver. However, it needs to be exercised somewhere
	// in order for Wire to pull it in.
	// It's possible, registering it in the modules registry is the correct way to go
	_ *authnz.K8sAuthnzAPI,
=======
	starApi *starApi.API, cachingService caching.CachingService,

>>>>>>> 15b469bd
) (*HTTPServer, error) {
	web.Env = cfg.Env
	m := web.New()

	hs := &HTTPServer{
		Cfg:                          cfg,
		RouteRegister:                routeRegister,
		bus:                          bus,
		RenderService:                renderService,
		License:                      licensing,
		HooksService:                 hooksService,
		CacheService:                 cacheService,
		SQLStore:                     sqlStore,
		AlertEngine:                  alertEngine,
		PluginRequestValidator:       pluginRequestValidator,
		pluginInstaller:              pluginInstaller,
		pluginClient:                 pluginClient,
		pluginStore:                  pluginStore,
		pluginStaticRouteResolver:    pluginStaticRouteResolver,
		pluginDashboardService:       pluginDashboardService,
		pluginErrorResolver:          pluginErrorResolver,
		pluginFileStore:              pluginFileStore,
		grafanaUpdateChecker:         grafanaUpdateChecker,
		pluginsUpdateChecker:         pluginsUpdateChecker,
		SettingsProvider:             settingsProvider,
		DataSourceCache:              dataSourceCache,
		AuthTokenService:             userTokenService,
		cleanUpService:               cleanUpService,
		ShortURLService:              shortURLService,
		QueryHistoryService:          queryHistoryService,
		CorrelationsService:          correlationsService,
		Features:                     features,
		StorageService:               storageService,
		RemoteCacheService:           remoteCache,
		ProvisioningService:          provisioningService,
		Login:                        loginService,
		AccessControl:                accessControl,
		DataProxy:                    dataSourceProxy,
		SearchV2HTTPService:          searchv2HTTPService,
		SearchService:                searchService,
		Live:                         live,
		LivePushGateway:              livePushGateway,
		PluginContextProvider:        plugCtxProvider,
		ContextHandler:               contextHandler,
		LoggerMiddleware:             loggerMiddleware,
		AlertNG:                      alertNG,
		LibraryPanelService:          libraryPanelService,
		LibraryElementService:        libraryElementService,
		QuotaService:                 quotaService,
		tracer:                       tracer,
		log:                          log.New("http.server"),
		web:                          m,
		Listener:                     opts.Listener,
		SocialService:                socialService,
		EncryptionService:            encryptionService,
		SecretsService:               secretsService,
		secretsPluginManager:         secretsPluginManager,
		secretsMigrator:              secretsMigrator,
		secretsPluginMigrator:        secretsPluginMigrator,
		secretsStore:                 secretsStore,
		httpEntityStore:              httpEntityStore,
		DataSourcesService:           dataSourcesService,
		searchUsersService:           searchUsersService,
		teamGuardian:                 teamGuardian,
		queryDataService:             queryDataService,
		serviceAccountsService:       serviceaccountsService,
		authInfoService:              authInfoService,
		authenticator:                authenticator,
		NotificationService:          notificationService,
		DashboardService:             dashboardService,
		dashboardProvisioningService: dashboardProvisioningService,
		folderService:                folderService,
		DatasourcePermissionsService: datasourcePermissionsService,
		teamPermissionsService:       teamsPermissionsService,
		AlertNotificationService:     alertNotificationService,
		dashboardsnapshotsService:    dashboardsnapshotsService,
		PluginSettings:               pluginSettings,
		AvatarCacheServer:            avatarCacheServer,
		preferenceService:            preferenceService,
		Csrf:                         csrfService,
		folderPermissionsService:     folderPermissionsService,
		dashboardPermissionsService:  dashboardPermissionsService,
		dashboardVersionService:      dashboardVersionService,
		starService:                  starService,
		Kinds:                        basekinds,
		playlistService:              playlistService,
		apiKeyService:                apiKeyService,
		kvStore:                      kvStore,
		PublicDashboardsApi:          publicDashboardsApi,
		userService:                  userService,
		tempUserService:              tempUserService,
		loginAttemptService:          loginAttemptService,
		orgService:                   orgService,
		teamService:                  teamService,
		navTreeService:               navTreeService,
		accesscontrolService:         accesscontrolService,
		annotationsRepo:              annotationRepo,
		tagService:                   tagService,
		oauthTokenService:            oauthTokenService,
		statsService:                 statsService,
		authnService:                 authnService,
		pluginsCDNService:            pluginsCDNService,
		starApi:                      starApi,
<<<<<<< HEAD
		ExportService:                exportService,
    
		errs: make(chan error),
=======
		cachingService:               cachingService,
>>>>>>> 15b469bd
	}
	if hs.Listener != nil {
		hs.log.Debug("Using provided listener")
	}
	hs.registerRoutes()

	// Register access control scope resolver for annotations
	hs.AccessControl.RegisterScopeAttributeResolver(AnnotationTypeScopeResolver(hs.annotationsRepo))

	if err := hs.declareFixedRoles(); err != nil {
		return nil, err
	}

	hs.BasicService = services.NewBasicService(hs.start, hs.running, hs.stop).WithName(modules.HTTPServer)
	return hs, nil
}

func (hs *HTTPServer) AddMiddleware(middleware web.Handler) {
	hs.middlewares = append(hs.middlewares, middleware)
}

func (hs *HTTPServer) AddNamedMiddleware(middleware routing.RegisterNamedMiddleware) {
	hs.namedMiddlewares = append(hs.namedMiddlewares, middleware)
}

func (hs *HTTPServer) start(ctx context.Context) error {
	hs.context = ctx

	hs.applyRoutes()

	// Remove any square brackets enclosing IPv6 addresses, a format we support for backwards compatibility
	host := strings.TrimSuffix(strings.TrimPrefix(hs.Cfg.HTTPAddr, "["), "]")
	hs.httpSrv = &http.Server{
		Addr:        net.JoinHostPort(host, hs.Cfg.HTTPPort),
		Handler:     hs.web,
		ReadTimeout: hs.Cfg.ReadTimeout,
	}
	switch hs.Cfg.Protocol {
	case setting.HTTP2Scheme:
		if err := hs.configureHttp2(); err != nil {
			return err
		}
	case setting.HTTPSScheme:
		if err := hs.configureHttps(); err != nil {
			return err
		}
	default:
	}

	listener, err := hs.getListener()
	if err != nil {
		return err
	}

	if hs.Features.IsEnabled(featuremgmt.FlagK8S) {
		go func() {
			hs.errs <- hs.k8sWebhookServer()
		}()
	}

	hs.log.Info("HTTP Server Listen", "address", listener.Addr().String(), "protocol",
		hs.Cfg.Protocol, "subUrl", hs.Cfg.AppSubURL, "socket", hs.Cfg.SocketPath)
	switch hs.Cfg.Protocol {
	case setting.HTTPScheme, setting.SocketScheme:
		go func() {
			if err := hs.httpSrv.Serve(listener); err != nil {
				if errors.Is(err, http.ErrServerClosed) {
					hs.log.Debug("server was shutdown gracefully")
					close(hs.errs)
					return
				}
				hs.errs <- err
			}
		}()
	case setting.HTTP2Scheme, setting.HTTPSScheme:
		go func() {
			if err := hs.httpSrv.ServeTLS(listener, hs.Cfg.CertFile, hs.Cfg.KeyFile); err != nil {
				if errors.Is(err, http.ErrServerClosed) {
					hs.log.Debug("server was shutdown gracefully")
					close(hs.errs)
					return
				}
				hs.errs <- err
			}
		}()
	default:
		panic(fmt.Sprintf("Unhandled protocol %q", hs.Cfg.Protocol))
	}

	return nil
}

func (hs *HTTPServer) k8sWebhookServer() error {
	httpSrv := &http.Server{
		Addr:        net.JoinHostPort("127.0.0.1", "2999"),
		Handler:     hs.web,
		ReadTimeout: hs.Cfg.ReadTimeout,
	}

	listener, err := net.Listen("tcp", "127.0.0.1:2999")
	if err != nil {
		return fmt.Errorf("failed to open listener on address 127.0.0.1:2999 - %w", err)
	}

	hs.log.Info("HTTP Server Listen", "address", listener.Addr().String(), "protocol",
		hs.Cfg.Protocol, "subUrl", hs.Cfg.AppSubURL, "socket", hs.Cfg.SocketPath)

	certpath := path.Join(hs.Cfg.DataPath, "k8s", "apiserver.crt")
	keypath := path.Join(hs.Cfg.DataPath, "k8s", "apiserver.key")

	return httpSrv.ServeTLS(listener, certpath, keypath)
}

func (hs *HTTPServer) running(ctx context.Context) error {
	select {
	case err, ok := <-hs.errs:
		if !ok {
			return nil
		}
		return err
	case <-ctx.Done():
	}

	return nil
}

func (hs *HTTPServer) stop(failureReason error) error {
	if err := hs.httpSrv.Shutdown(context.Background()); err != nil {
		hs.log.Error("Failed to shutdown server", "error", err)
	}
	return failureReason
}

func (hs *HTTPServer) getListener() (net.Listener, error) {
	if hs.Listener != nil {
		return hs.Listener, nil
	}

	switch hs.Cfg.Protocol {
	case setting.HTTPScheme, setting.HTTPSScheme, setting.HTTP2Scheme:
		listener, err := net.Listen("tcp", hs.httpSrv.Addr)
		if err != nil {
			return nil, fmt.Errorf("failed to open listener on address %s: %w", hs.httpSrv.Addr, err)
		}
		return listener, nil
	case setting.SocketScheme:
		listener, err := net.ListenUnix("unix", &net.UnixAddr{Name: hs.Cfg.SocketPath, Net: "unix"})
		if err != nil {
			return nil, fmt.Errorf("failed to open listener for socket %s: %w", hs.Cfg.SocketPath, err)
		}

		// Make socket writable by group
		// nolint:gosec
		if err := os.Chmod(hs.Cfg.SocketPath, os.FileMode(hs.Cfg.SocketMode)); err != nil {
			return nil, fmt.Errorf("failed to change socket mode %d: %w", hs.Cfg.SocketMode, err)
		}

		// golang.org/pkg/os does not have chgrp
		// Changing the gid of a file without privileges requires that the target group is in the group of the process and that the process is the file owner
		if err := os.Chown(hs.Cfg.SocketPath, -1, hs.Cfg.SocketGid); err != nil {
			return nil, fmt.Errorf("failed to change socket group id %d: %w", hs.Cfg.SocketGid, err)
		}

		return listener, nil
	default:
		hs.log.Error("Invalid protocol", "protocol", hs.Cfg.Protocol)
		return nil, fmt.Errorf("invalid protocol %q", hs.Cfg.Protocol)
	}
}

func (hs *HTTPServer) configureHttps() error {
	if hs.Cfg.CertFile == "" {
		return errors.New("cert_file cannot be empty when using HTTPS")
	}

	if hs.Cfg.KeyFile == "" {
		return errors.New("cert_key cannot be empty when using HTTPS")
	}

	if _, err := os.Stat(hs.Cfg.CertFile); os.IsNotExist(err) {
		return fmt.Errorf(`cannot find SSL cert_file at %q`, hs.Cfg.CertFile)
	}

	if _, err := os.Stat(hs.Cfg.KeyFile); os.IsNotExist(err) {
		return fmt.Errorf(`cannot find SSL key_file at %q`, hs.Cfg.KeyFile)
	}

	tlsCfg := &tls.Config{
		MinVersion: tls.VersionTLS12,
		CipherSuites: []uint16{
			tls.TLS_ECDHE_ECDSA_WITH_AES_128_GCM_SHA256,
			tls.TLS_ECDHE_RSA_WITH_AES_128_GCM_SHA256,
			tls.TLS_ECDHE_ECDSA_WITH_AES_256_GCM_SHA384,
			tls.TLS_ECDHE_RSA_WITH_AES_256_GCM_SHA384,
			tls.TLS_ECDHE_RSA_WITH_AES_128_CBC_SHA,
			tls.TLS_ECDHE_ECDSA_WITH_AES_256_CBC_SHA,
			tls.TLS_ECDHE_RSA_WITH_AES_256_CBC_SHA,
			tls.TLS_RSA_WITH_AES_128_GCM_SHA256,
			tls.TLS_RSA_WITH_AES_256_GCM_SHA384,
			tls.TLS_RSA_WITH_AES_128_CBC_SHA,
			tls.TLS_RSA_WITH_AES_256_CBC_SHA,
		},
	}

	hs.httpSrv.TLSConfig = tlsCfg
	hs.httpSrv.TLSNextProto = make(map[string]func(*http.Server, *tls.Conn, http.Handler))

	return nil
}

func (hs *HTTPServer) configureHttp2() error {
	if hs.Cfg.CertFile == "" {
		return errors.New("cert_file cannot be empty when using HTTP2")
	}

	if hs.Cfg.KeyFile == "" {
		return errors.New("cert_key cannot be empty when using HTTP2")
	}

	if _, err := os.Stat(hs.Cfg.CertFile); os.IsNotExist(err) {
		return fmt.Errorf("cannot find SSL cert_file at %q", hs.Cfg.CertFile)
	}

	if _, err := os.Stat(hs.Cfg.KeyFile); os.IsNotExist(err) {
		return fmt.Errorf("cannot find SSL key_file at %q", hs.Cfg.KeyFile)
	}

	tlsCfg := &tls.Config{
		MinVersion: tls.VersionTLS12,
		CipherSuites: []uint16{
			tls.TLS_CHACHA20_POLY1305_SHA256,
			tls.TLS_AES_128_GCM_SHA256,
			tls.TLS_AES_256_GCM_SHA384,
			tls.TLS_ECDHE_ECDSA_WITH_AES_128_GCM_SHA256,
			tls.TLS_ECDHE_RSA_WITH_AES_128_GCM_SHA256,
			tls.TLS_ECDHE_ECDSA_WITH_AES_256_GCM_SHA384,
			tls.TLS_ECDHE_RSA_WITH_AES_256_GCM_SHA384,
			tls.TLS_ECDHE_ECDSA_WITH_CHACHA20_POLY1305,
			tls.TLS_ECDHE_RSA_WITH_CHACHA20_POLY1305,
		},
		NextProtos: []string{"h2", "http/1.1"},
	}

	hs.httpSrv.TLSConfig = tlsCfg

	return nil
}

func (hs *HTTPServer) applyRoutes() {
	// start with middlewares & static routes
	hs.addMiddlewaresAndStaticRoutes()
	// then add view routes & api routes
	hs.RouteRegister.Register(hs.web, hs.namedMiddlewares...)
	// lastly not found route
	hs.web.NotFound(middleware.ProvideRouteOperationName("notfound"), middleware.ReqSignedIn, hs.NotFoundHandler)
}

func (hs *HTTPServer) addMiddlewaresAndStaticRoutes() {
	m := hs.web

	m.Use(middleware.RequestTracing(hs.tracer))
	m.Use(middleware.RequestMetrics(hs.Features))

	m.UseMiddleware(hs.LoggerMiddleware.Middleware())

	if hs.Cfg.EnableGzip {
		m.UseMiddleware(middleware.Gziper())
	}

	m.UseMiddleware(middleware.Recovery(hs.Cfg))
	m.UseMiddleware(hs.Csrf.Middleware())

	hs.mapStatic(m, hs.Cfg.StaticRootPath, "build", "public/build")
	hs.mapStatic(m, hs.Cfg.StaticRootPath, "", "public", "/public/views/swagger.html")
	hs.mapStatic(m, hs.Cfg.StaticRootPath, "robots.txt", "robots.txt")

	if hs.Cfg.ImageUploadProvider == "local" {
		hs.mapStatic(m, hs.Cfg.ImagesDir, "", "/public/img/attachments")
	}

	if len(hs.Cfg.CustomResponseHeaders) > 0 {
		m.Use(middleware.AddCustomResponseHeaders(hs.Cfg))
	}

	m.Use(middleware.AddDefaultResponseHeaders(hs.Cfg))

	if hs.Cfg.ServeFromSubPath && hs.Cfg.AppSubURL != "" {
		m.SetURLPrefix(hs.Cfg.AppSubURL)
	}

	m.UseMiddleware(web.Renderer(filepath.Join(hs.Cfg.StaticRootPath, "views"), "[[", "]]"))

	// These endpoints are used for monitoring the Grafana instance
	// and should not be redirected or rejected.
	m.Use(hs.healthzHandler)
	m.Use(hs.apiHealthHandler)
	m.Use(hs.metricsEndpoint)
	m.Use(hs.pluginMetricsEndpoint)
	m.Use(hs.frontendLogEndpoints())

	m.UseMiddleware(hs.ContextHandler.Middleware)
	m.Use(middleware.OrgRedirect(hs.Cfg, hs.userService))
	if !hs.Features.IsEnabled(featuremgmt.FlagAuthnService) {
		m.Use(accesscontrol.LoadPermissionsMiddleware(hs.accesscontrolService))
	}

	// needs to be after context handler
	if hs.Cfg.EnforceDomain {
		m.Use(middleware.ValidateHostHeader(hs.Cfg))
	}

	m.Use(middleware.HandleNoCacheHeaders)

	if hs.Cfg.CSPEnabled || hs.Cfg.CSPReportOnlyEnabled {
		m.UseMiddleware(middleware.ContentSecurityPolicy(hs.Cfg, hs.log))
	}

	for _, mw := range hs.middlewares {
		m.Use(mw)
	}
}

func (hs *HTTPServer) metricsEndpoint(ctx *web.Context) {
	if !hs.Cfg.MetricsEndpointEnabled {
		return
	}

	if ctx.Req.Method != http.MethodGet || ctx.Req.URL.Path != "/metrics" {
		return
	}

	if hs.metricsEndpointBasicAuthEnabled() && !BasicAuthenticatedRequest(ctx.Req, hs.Cfg.MetricsEndpointBasicAuthUsername, hs.Cfg.MetricsEndpointBasicAuthPassword) {
		ctx.Resp.WriteHeader(http.StatusUnauthorized)
		return
	}

	promhttp.
		HandlerFor(prometheus.DefaultGatherer, promhttp.HandlerOpts{EnableOpenMetrics: true}).
		ServeHTTP(ctx.Resp, ctx.Req)
}

// healthzHandler always return 200 - Ok if Grafana's web server is running
func (hs *HTTPServer) healthzHandler(ctx *web.Context) {
	notHeadOrGet := ctx.Req.Method != http.MethodGet && ctx.Req.Method != http.MethodHead
	if notHeadOrGet || ctx.Req.URL.Path != "/healthz" {
		return
	}

	ctx.Resp.WriteHeader(http.StatusOK)
	if _, err := ctx.Resp.Write([]byte("Ok")); err != nil {
		hs.log.Error("could not write to response", "err", err)
	}
}

// apiHealthHandler will return ok if Grafana's web server is running and it
// can access the database. If the database cannot be accessed it will return
// http status code 503.
func (hs *HTTPServer) apiHealthHandler(ctx *web.Context) {
	notHeadOrGet := ctx.Req.Method != http.MethodGet && ctx.Req.Method != http.MethodHead
	if notHeadOrGet || ctx.Req.URL.Path != "/api/health" {
		return
	}

	data := simplejson.New()
	data.Set("database", "ok")
	if !hs.Cfg.AnonymousHideVersion {
		data.Set("version", hs.Cfg.BuildVersion)
		data.Set("commit", hs.Cfg.BuildCommit)
	}

	if !hs.databaseHealthy(ctx.Req.Context()) {
		data.Set("database", "failing")
		ctx.Resp.Header().Set("Content-Type", "application/json; charset=UTF-8")
		ctx.Resp.WriteHeader(http.StatusServiceUnavailable)
	} else {
		ctx.Resp.Header().Set("Content-Type", "application/json; charset=UTF-8")
		ctx.Resp.WriteHeader(http.StatusOK)
	}

	dataBytes, err := data.EncodePretty()
	if err != nil {
		hs.log.Error("Failed to encode data", "err", err)
		return
	}

	if _, err := ctx.Resp.Write(dataBytes); err != nil {
		hs.log.Error("Failed to write to response", "err", err)
	}
}

func (hs *HTTPServer) mapStatic(m *web.Mux, rootDir string, dir string, prefix string, exclude ...string) {
	headers := func(c *web.Context) {
		c.Resp.Header().Set("Cache-Control", "public, max-age=3600")
	}

	if prefix == "public/build" {
		headers = func(c *web.Context) {
			c.Resp.Header().Set("Cache-Control", "public, max-age=31536000")
		}
	}

	if hs.Cfg.Env == setting.Dev {
		headers = func(c *web.Context) {
			c.Resp.Header().Set("Cache-Control", "max-age=0, must-revalidate, no-cache")
		}
	}

	m.Use(httpstatic.Static(
		path.Join(rootDir, dir),
		httpstatic.StaticOptions{
			SkipLogging: true,
			Prefix:      prefix,
			AddHeaders:  headers,
			Exclude:     exclude,
		},
	))
}

func (hs *HTTPServer) metricsEndpointBasicAuthEnabled() bool {
	return hs.Cfg.MetricsEndpointBasicAuthUsername != "" && hs.Cfg.MetricsEndpointBasicAuthPassword != ""
}<|MERGE_RESOLUTION|>--- conflicted
+++ resolved
@@ -203,23 +203,6 @@
 	pluginsCDNService            *pluginscdn.Service
 	ExportService                export.ExportService
 
-<<<<<<< HEAD
-	userService            user.Service
-	tempUserService        tempUser.Service
-	dashboardThumbsService thumbs.DashboardThumbService
-	loginAttemptService    loginAttempt.Service
-	orgService             org.Service
-	teamService            team.Service
-	accesscontrolService   accesscontrol.Service
-	annotationsRepo        annotations.Repository
-	tagService             tag.Service
-	oauthTokenService      oauthtoken.OAuthTokenService
-	statsService           stats.Service
-	authnService           authn.Service
-	starApi                *starApi.API
-
-	errs chan error
-=======
 	userService          user.Service
 	tempUserService      tempUser.Service
 	loginAttemptService  loginAttempt.Service
@@ -233,7 +216,8 @@
 	authnService         authn.Service
 	starApi              *starApi.API
 	cachingService       caching.CachingService
->>>>>>> 15b469bd
+
+	errs chan error
 }
 
 type ServerOptions struct {
@@ -275,17 +259,14 @@
 	accesscontrolService accesscontrol.Service, navTreeService navtree.Service,
 	annotationRepo annotations.Repository, tagService tag.Service, searchv2HTTPService searchV2.SearchHTTPService, oauthTokenService oauthtoken.OAuthTokenService,
 	statsService stats.Service, authnService authn.Service, pluginsCDNService *pluginscdn.Service,
-<<<<<<< HEAD
+	starApi *starApi.API, cachingService caching.CachingService,
 	exportService export.ExportService,
-	starApi *starApi.API,
+
 	// NOTE: k8sAuthnzAPI isn't a code-dependency of httpserver. However, it needs to be exercised somewhere
 	// in order for Wire to pull it in.
 	// It's possible, registering it in the modules registry is the correct way to go
 	_ *authnz.K8sAuthnzAPI,
-=======
-	starApi *starApi.API, cachingService caching.CachingService,
-
->>>>>>> 15b469bd
+
 ) (*HTTPServer, error) {
 	web.Env = cfg.Env
 	m := web.New()
@@ -389,13 +370,10 @@
 		authnService:                 authnService,
 		pluginsCDNService:            pluginsCDNService,
 		starApi:                      starApi,
-<<<<<<< HEAD
+		cachingService:               cachingService,
 		ExportService:                exportService,
-    
+
 		errs: make(chan error),
-=======
-		cachingService:               cachingService,
->>>>>>> 15b469bd
 	}
 	if hs.Listener != nil {
 		hs.log.Debug("Using provided listener")
