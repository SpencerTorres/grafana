package api

import (
	"fmt"
	"sort"
	"strings"

	"github.com/grafana/grafana/pkg/api/dtos"
	"github.com/grafana/grafana/pkg/bus"
	"github.com/grafana/grafana/pkg/models"
	ac "github.com/grafana/grafana/pkg/services/accesscontrol"
	"github.com/grafana/grafana/pkg/setting"
)

const (
	// Themes
	lightName = "light"
	darkName  = "dark"
)

func (hs *HTTPServer) getProfileNode(c *models.ReqContext) *dtos.NavLink {
	// Only set login if it's different from the name
	var login string
	if c.SignedInUser.Login != c.SignedInUser.NameOrFallback() {
		login = c.SignedInUser.Login
	}
	gravatarURL := dtos.GetGravatarUrl(c.Email)

	children := []*dtos.NavLink{
		{
			Text: "Preferences", Id: "profile-settings", Url: hs.Cfg.AppSubURL + "/profile", Icon: "sliders-v-alt",
		},
	}

	if setting.AddChangePasswordLink() {
		children = append(children, &dtos.NavLink{
			Text: "Change password", Id: "change-password", Url: hs.Cfg.AppSubURL + "/profile/password",
			Icon: "lock", HideFromMenu: true,
		})
	}

	if !setting.DisableSignoutMenu {
		// add sign out first
		children = append(children, &dtos.NavLink{
			Text:         "Sign out",
			Id:           "sign-out",
			Url:          hs.Cfg.AppSubURL + "/logout",
			Icon:         "arrow-from-right",
			Target:       "_self",
			HideFromTabs: true,
		})
	}

	return &dtos.NavLink{
		Text:         c.SignedInUser.NameOrFallback(),
		SubTitle:     login,
		Id:           "profile",
		Img:          gravatarURL,
		Url:          hs.Cfg.AppSubURL + "/profile",
		HideFromMenu: true,
		SortWeight:   dtos.WeightProfile,
		Children:     children,
	}
}

func (hs *HTTPServer) getAppLinks(c *models.ReqContext) ([]*dtos.NavLink, error) {
	enabledPlugins, err := hs.PluginManager.GetEnabledPlugins(c.OrgId)
	if err != nil {
		return nil, err
	}

	appLinks := []*dtos.NavLink{}
	for _, plugin := range enabledPlugins.Apps {
		if !plugin.Pinned {
			continue
		}

		appLink := &dtos.NavLink{
			Text:       plugin.Name,
			Id:         "plugin-page-" + plugin.Id,
			Url:        plugin.DefaultNavUrl,
			Img:        plugin.Info.Logos.Small,
			SortWeight: dtos.WeightPlugin,
		}

		for _, include := range plugin.Includes {
			if !c.HasUserRole(include.Role) {
				continue
			}

			if include.Type == "page" && include.AddToNav {
				var link *dtos.NavLink
				if len(include.Path) > 0 {
					link = &dtos.NavLink{
						Url:  hs.Cfg.AppSubURL + include.Path,
						Text: include.Name,
					}
					if include.DefaultNav {
						appLink.Url = link.Url // Overwrite the hardcoded page logic
					}
				} else {
					link = &dtos.NavLink{
						Url:  hs.Cfg.AppSubURL + "/plugins/" + plugin.Id + "/page/" + include.Slug,
						Text: include.Name,
					}
				}
				link.Icon = include.Icon
				appLink.Children = append(appLink.Children, link)
			}

			if include.Type == "dashboard" && include.AddToNav {
				link := &dtos.NavLink{
					Url:  hs.Cfg.AppSubURL + "/dashboard/db/" + include.Slug,
					Text: include.Name,
				}
				appLink.Children = append(appLink.Children, link)
			}
		}

		if len(appLink.Children) > 0 {
			appLinks = append(appLinks, appLink)
		}
	}

	return appLinks, nil
}

func (hs *HTTPServer) getNavTree(c *models.ReqContext, hasEditPerm bool) ([]*dtos.NavLink, error) {
	hasAccess := ac.HasAccess(hs.AccessControl, c)
	navTree := []*dtos.NavLink{}

	if hasEditPerm {
		children := []*dtos.NavLink{
			{Text: "Dashboard", Icon: "apps", Url: hs.Cfg.AppSubURL + "/dashboard/new"},
		}
		if c.OrgRole == models.ROLE_ADMIN || c.OrgRole == models.ROLE_EDITOR {
			children = append(children, &dtos.NavLink{
				Text: "Folder", SubTitle: "Create a new folder to organize your dashboards", Id: "folder",
				Icon: "folder-plus", Url: hs.Cfg.AppSubURL + "/dashboards/folder/new",
			})
		}
		children = append(children, &dtos.NavLink{
			Text: "Import", SubTitle: "Import dashboard from file or Grafana.com", Id: "import", Icon: "import",
			Url: hs.Cfg.AppSubURL + "/dashboard/import",
		})
		navTree = append(navTree, &dtos.NavLink{
			Text:       "Create",
			Id:         "create",
			Icon:       "plus",
			Url:        hs.Cfg.AppSubURL + "/dashboard/new",
			Children:   children,
			SortWeight: dtos.WeightCreate,
		})
	}

	dashboardChildNavs := []*dtos.NavLink{
		{Text: "Home", Id: "home", Url: hs.Cfg.AppSubURL + "/", Icon: "home-alt", HideFromTabs: true},
		{Text: "Divider", Divider: true, Id: "divider", HideFromTabs: true},
		{Text: "Manage", Id: "manage-dashboards", Url: hs.Cfg.AppSubURL + "/dashboards", Icon: "sitemap"},
		{Text: "Playlists", Id: "playlists", Url: hs.Cfg.AppSubURL + "/playlists", Icon: "presentation-play"},
	}

	if c.IsSignedIn {
		dashboardChildNavs = append(dashboardChildNavs, &dtos.NavLink{
			Text: "Snapshots",
			Id:   "snapshots",
			Url:  hs.Cfg.AppSubURL + "/dashboard/snapshots",
			Icon: "camera",
		})

		dashboardChildNavs = append(dashboardChildNavs, &dtos.NavLink{
			Text: "Library panels",
			Id:   "library-panels",
			Url:  hs.Cfg.AppSubURL + "/library-panels",
			Icon: "library-panel",
		})
	}

	navTree = append(navTree, &dtos.NavLink{
		Text:       "Dashboards",
		Id:         "dashboards",
		SubTitle:   "Manage dashboards and folders",
		Icon:       "apps",
		Url:        hs.Cfg.AppSubURL + "/",
		SortWeight: dtos.WeightDashboard,
		Children:   dashboardChildNavs,
	})
<<<<<<< HEAD
	if hs.Cfg.IsStoryboardsEnabled() {
		navTree = append(navTree, &dtos.NavLink{
			Text:       "Storyboards",
			Id:         "storyboards",
			SubTitle:   "Tell stories with your data",
			Icon:       "book-open",
			SortWeight: dtos.WeightStoryboard,
			Url:        hs.Cfg.AppSubURL + "/storyboards",
		})
	}
	if setting.ExploreEnabled && (c.OrgRole == models.ROLE_ADMIN || c.OrgRole == models.ROLE_EDITOR || setting.ViewersCanEdit) {
=======

	canExplore := func(context *models.ReqContext) bool {
		return c.OrgRole == models.ROLE_ADMIN || c.OrgRole == models.ROLE_EDITOR || setting.ViewersCanEdit
	}

	if setting.ExploreEnabled && hasAccess(canExplore, ac.ActionDatasourcesExplore) {
>>>>>>> 863b412d
		navTree = append(navTree, &dtos.NavLink{
			Text:       "Explore",
			Id:         "explore",
			SubTitle:   "Explore your data",
			Icon:       "compass",
			SortWeight: dtos.WeightExplore,
			Url:        hs.Cfg.AppSubURL + "/explore",
		})
	}

	if c.IsSignedIn {
		navTree = append(navTree, hs.getProfileNode(c))
	}

	if setting.AlertingEnabled {
		alertChildNavs := []*dtos.NavLink{
			{Text: "Alert rules", Id: "alert-list", Url: hs.Cfg.AppSubURL + "/alerting/list", Icon: "list-ul"},
		}
		if hs.Cfg.IsNgAlertEnabled() {
			alertChildNavs = append(alertChildNavs, &dtos.NavLink{Text: "Notifications", Id: "notifications", Url: hs.Cfg.AppSubURL + "/alerting/alertmanager", Icon: "layer-group"})
			alertChildNavs = append(alertChildNavs, &dtos.NavLink{Text: "Silences", Id: "silences", Url: hs.Cfg.AppSubURL + "/alerting/silences", Icon: "bell-slash"})
		}
		if c.OrgRole == models.ROLE_ADMIN || c.OrgRole == models.ROLE_EDITOR {
			if hs.Cfg.IsNgAlertEnabled() {
				alertChildNavs = append(alertChildNavs, &dtos.NavLink{
					Text: "Contact points", Id: "receivers", Url: hs.Cfg.AppSubURL + "/alerting/notifications",
					Icon: "comment-alt-share",
				})
				alertChildNavs = append(alertChildNavs, &dtos.NavLink{Text: "Notification policies", Id: "am-routes", Url: hs.Cfg.AppSubURL + "/alerting/routes", Icon: "sitemap"})
			} else {
				alertChildNavs = append(alertChildNavs, &dtos.NavLink{
					Text: "Notification channels", Id: "channels", Url: hs.Cfg.AppSubURL + "/alerting/notifications",
					Icon: "comment-alt-share",
				})
			}
		}

		navTree = append(navTree, &dtos.NavLink{
			Text:       "Alerting",
			SubTitle:   "Alert rules and notifications",
			Id:         "alerting",
			Icon:       "bell",
			Url:        hs.Cfg.AppSubURL + "/alerting/list",
			Children:   alertChildNavs,
			SortWeight: dtos.WeightAlerting,
		})
	}

	appLinks, err := hs.getAppLinks(c)
	if err != nil {
		return nil, err
	}
	navTree = append(navTree, appLinks...)

	configNodes := []*dtos.NavLink{}

	if c.OrgRole == models.ROLE_ADMIN {
		configNodes = append(configNodes, &dtos.NavLink{
			Text:        "Data sources",
			Icon:        "database",
			Description: "Add and configure data sources",
			Id:          "datasources",
			Url:         hs.Cfg.AppSubURL + "/datasources",
		})
	}

	if hasAccess(ac.ReqOrgAdmin, ac.ActionOrgUsersRead, ac.ScopeUsersAll) {
		configNodes = append(configNodes, &dtos.NavLink{
			Text:        "Users",
			Id:          "users",
			Description: "Manage org members",
			Icon:        "user",
			Url:         hs.Cfg.AppSubURL + "/org/users",
		})
	}

	if c.OrgRole == models.ROLE_ADMIN || (hs.Cfg.EditorsCanAdmin && c.OrgRole == models.ROLE_EDITOR) {
		configNodes = append(configNodes, &dtos.NavLink{
			Text:        "Teams",
			Id:          "teams",
			Description: "Manage org groups",
			Icon:        "users-alt",
			Url:         hs.Cfg.AppSubURL + "/org/teams",
		})
	}

	if c.OrgRole == models.ROLE_ADMIN {
		configNodes = append(configNodes, &dtos.NavLink{
			Text:        "Plugins",
			Id:          "plugins",
			Description: "View and configure plugins",
			Icon:        "plug",
			Url:         hs.Cfg.AppSubURL + "/plugins",
		})

		configNodes = append(configNodes, &dtos.NavLink{
			Text:        "Preferences",
			Id:          "org-settings",
			Description: "Organization preferences",
			Icon:        "sliders-v-alt",
			Url:         hs.Cfg.AppSubURL + "/org",
		})
		configNodes = append(configNodes, &dtos.NavLink{
			Text:        "API keys",
			Id:          "apikeys",
			Description: "Create & manage API keys",
			Icon:        "key-skeleton-alt",
			Url:         hs.Cfg.AppSubURL + "/org/apikeys",
		})
	}

	if len(configNodes) > 0 {
		navTree = append(navTree, &dtos.NavLink{
			Id:         dtos.NavIDCfg,
			Text:       "Configuration",
			SubTitle:   "Organization: " + c.OrgName,
			Icon:       "cog",
			Url:        configNodes[0].Url,
			SortWeight: dtos.WeightConfig,
			Children:   configNodes,
		})
	}

	adminNavLinks := hs.buildAdminNavLinks(c)

	if len(adminNavLinks) > 0 {
		navTree = append(navTree, &dtos.NavLink{
			Text:         "Server Admin",
			SubTitle:     "Manage all users and orgs",
			HideFromTabs: true,
			Id:           "admin",
			Icon:         "shield",
			Url:          adminNavLinks[0].Url,
			SortWeight:   dtos.WeightAdmin,
			Children:     adminNavLinks,
		})
	}

	helpVersion := fmt.Sprintf(`%s v%s (%s)`, setting.ApplicationName, setting.BuildVersion, setting.BuildCommit)
	if hs.Cfg.AnonymousHideVersion && !c.IsSignedIn {
		helpVersion = setting.ApplicationName
	}

	navTree = append(navTree, &dtos.NavLink{
		Text:         "Help",
		SubTitle:     helpVersion,
		Id:           "help",
		Url:          "#",
		Icon:         "question-circle",
		HideFromMenu: true,
		SortWeight:   dtos.WeightHelp,
		Children:     []*dtos.NavLink{},
	})

	return navTree, nil
}

func (hs *HTTPServer) buildAdminNavLinks(c *models.ReqContext) []*dtos.NavLink {
	hasAccess := ac.HasAccess(hs.AccessControl, c)
	adminNavLinks := []*dtos.NavLink{}

	if hasAccess(ac.ReqGrafanaAdmin, ac.ActionUsersRead, ac.ScopeGlobalUsersAll) {
		adminNavLinks = append(adminNavLinks, &dtos.NavLink{
			Text: "Users", Id: "global-users", Url: hs.Cfg.AppSubURL + "/admin/users", Icon: "user",
		})
	}

	if c.IsGrafanaAdmin {
		adminNavLinks = append(adminNavLinks, &dtos.NavLink{
			Text: "Orgs", Id: "global-orgs", Url: hs.Cfg.AppSubURL + "/admin/orgs", Icon: "building",
		})
	}

	if hasAccess(ac.ReqGrafanaAdmin, ac.ActionSettingsRead) {
		adminNavLinks = append(adminNavLinks, &dtos.NavLink{
			Text: "Settings", Id: "server-settings", Url: hs.Cfg.AppSubURL + "/admin/settings", Icon: "sliders-v-alt",
		})
	}

	if hasAccess(ac.ReqGrafanaAdmin, ac.ActionServerStatsRead) {
		adminNavLinks = append(adminNavLinks, &dtos.NavLink{
			Text: "Stats", Id: "server-stats", Url: hs.Cfg.AppSubURL + "/admin/stats", Icon: "graph-bar",
		})
	}

	if hs.Cfg.LDAPEnabled && hasAccess(ac.ReqGrafanaAdmin, ac.ActionLDAPStatusRead) {
		adminNavLinks = append(adminNavLinks, &dtos.NavLink{
			Text: "LDAP", Id: "ldap", Url: hs.Cfg.AppSubURL + "/admin/ldap", Icon: "book",
		})
	}

	return adminNavLinks
}

func (hs *HTTPServer) setIndexViewData(c *models.ReqContext) (*dtos.IndexViewData, error) {
	hasEditPermissionInFoldersQuery := models.HasEditPermissionInFoldersQuery{SignedInUser: c.SignedInUser}
	if err := bus.Dispatch(&hasEditPermissionInFoldersQuery); err != nil {
		return nil, err
	}
	hasEditPerm := hasEditPermissionInFoldersQuery.Result

	settings, err := hs.getFrontendSettingsMap(c)
	if err != nil {
		return nil, err
	}

	settings["dateFormats"] = hs.Cfg.DateFormats

	prefsQuery := models.GetPreferencesWithDefaultsQuery{User: c.SignedInUser}
	if err := bus.Dispatch(&prefsQuery); err != nil {
		return nil, err
	}
	prefs := prefsQuery.Result

	// Read locale from accept-language
	acceptLang := c.Req.Header.Get("Accept-Language")
	locale := "en-US"

	if len(acceptLang) > 0 {
		parts := strings.Split(acceptLang, ",")
		locale = parts[0]
	}

	appURL := setting.AppUrl
	appSubURL := hs.Cfg.AppSubURL

	// special case when doing localhost call from image renderer
	if c.IsRenderCall && !hs.Cfg.ServeFromSubPath {
		appURL = fmt.Sprintf("%s://localhost:%s", hs.Cfg.Protocol, hs.Cfg.HTTPPort)
		appSubURL = ""
		settings["appSubUrl"] = ""
	}

	navTree, err := hs.getNavTree(c, hasEditPerm)
	if err != nil {
		return nil, err
	}

	data := dtos.IndexViewData{
		User: &dtos.CurrentUser{
			Id:                         c.UserId,
			IsSignedIn:                 c.IsSignedIn,
			Login:                      c.Login,
			Email:                      c.Email,
			Name:                       c.Name,
			OrgCount:                   c.OrgCount,
			OrgId:                      c.OrgId,
			OrgName:                    c.OrgName,
			OrgRole:                    c.OrgRole,
			GravatarUrl:                dtos.GetGravatarUrl(c.Email),
			IsGrafanaAdmin:             c.IsGrafanaAdmin,
			LightTheme:                 prefs.Theme == lightName,
			Timezone:                   prefs.Timezone,
			Locale:                     locale,
			HelpFlags1:                 c.HelpFlags1,
			HasEditPermissionInFolders: hasEditPerm,
		},
		Settings:                settings,
		Theme:                   prefs.Theme,
		AppUrl:                  appURL,
		AppSubUrl:               appSubURL,
		GoogleAnalyticsId:       setting.GoogleAnalyticsId,
		GoogleTagManagerId:      setting.GoogleTagManagerId,
		BuildVersion:            setting.BuildVersion,
		BuildCommit:             setting.BuildCommit,
		NewGrafanaVersion:       hs.PluginManager.GrafanaLatestVersion(),
		NewGrafanaVersionExists: hs.PluginManager.GrafanaHasUpdate(),
		AppName:                 setting.ApplicationName,
		AppNameBodyClass:        getAppNameBodyClass(hs.License.HasValidLicense()),
		FavIcon:                 "public/img/fav32.png",
		AppleTouchIcon:          "public/img/apple-touch-icon.png",
		AppTitle:                "Grafana",
		NavTree:                 navTree,
		Sentry:                  &hs.Cfg.Sentry,
		Nonce:                   c.RequestNonce,
		ContentDeliveryURL:      hs.Cfg.GetContentDeliveryURL(hs.License.ContentDeliveryPrefix()),
		LoadingLogo:             "public/img/grafana_icon.svg",
	}

	if hs.Cfg.FeatureToggles["accesscontrol"] {
		userPermissions, err := hs.AccessControl.GetUserPermissions(c.Req.Context(), c.SignedInUser)
		if err != nil {
			return nil, err
		}

		data.User.Permissions = ac.BuildPermissionsMap(userPermissions)
	}

	if setting.DisableGravatar {
		data.User.GravatarUrl = hs.Cfg.AppSubURL + "/public/img/user_profile.png"
	}

	if len(data.User.Name) == 0 {
		data.User.Name = data.User.Login
	}

	themeURLParam := c.Query("theme")
	if themeURLParam == lightName {
		data.User.LightTheme = true
		data.Theme = lightName
	} else if themeURLParam == darkName {
		data.User.LightTheme = false
		data.Theme = darkName
	}

	hs.HooksService.RunIndexDataHooks(&data, c)

	sort.SliceStable(data.NavTree, func(i, j int) bool {
		return data.NavTree[i].SortWeight < data.NavTree[j].SortWeight
	})

	return &data, nil
}

func (hs *HTTPServer) Index(c *models.ReqContext) {
	data, err := hs.setIndexViewData(c)
	if err != nil {
		c.Handle(hs.Cfg, 500, "Failed to get settings", err)
		return
	}
	c.HTML(200, "index", data)
}

func (hs *HTTPServer) NotFoundHandler(c *models.ReqContext) {
	if c.IsApiRequest() {
		c.JsonApiErr(404, "Not found", nil)
		return
	}

	data, err := hs.setIndexViewData(c)
	if err != nil {
		c.Handle(hs.Cfg, 500, "Failed to get settings", err)
		return
	}

	c.HTML(404, "index", data)
}

func getAppNameBodyClass(validLicense bool) string {
	if validLicense {
		return "app-enterprise"
	}

	return "app-grafana"
}<|MERGE_RESOLUTION|>--- conflicted
+++ resolved
@@ -185,7 +185,7 @@
 		SortWeight: dtos.WeightDashboard,
 		Children:   dashboardChildNavs,
 	})
-<<<<<<< HEAD
+
 	if hs.Cfg.IsStoryboardsEnabled() {
 		navTree = append(navTree, &dtos.NavLink{
 			Text:       "Storyboards",
@@ -196,15 +196,12 @@
 			Url:        hs.Cfg.AppSubURL + "/storyboards",
 		})
 	}
-	if setting.ExploreEnabled && (c.OrgRole == models.ROLE_ADMIN || c.OrgRole == models.ROLE_EDITOR || setting.ViewersCanEdit) {
-=======
 
 	canExplore := func(context *models.ReqContext) bool {
 		return c.OrgRole == models.ROLE_ADMIN || c.OrgRole == models.ROLE_EDITOR || setting.ViewersCanEdit
 	}
 
 	if setting.ExploreEnabled && hasAccess(canExplore, ac.ActionDatasourcesExplore) {
->>>>>>> 863b412d
 		navTree = append(navTree, &dtos.NavLink{
 			Text:       "Explore",
 			Id:         "explore",
