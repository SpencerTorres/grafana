--- conflicted
+++ resolved
@@ -107,13 +107,7 @@
 		return response
 	}
 
-<<<<<<< HEAD
-	// Match existing behavior
-	path := "res/public/" + q.Path
-
-=======
 	path := store.RootPublicStatic + "/" + q.Path
->>>>>>> bda3f860
 	frame, err := s.store.List(ctx, nil, path)
 	response.Error = err
 	if frame != nil {
@@ -123,11 +117,7 @@
 }
 
 func (s *Service) doReadQuery(ctx context.Context, query backend.DataQuery) backend.DataResponse {
-<<<<<<< HEAD
-	q := &listQueryModel{}
-=======
 	q := &readQueryModel{}
->>>>>>> bda3f860
 	response := backend.DataResponse{}
 	err := json.Unmarshal(query.JSON, &q)
 	if err != nil {
@@ -140,17 +130,6 @@
 		return response
 	}
 
-<<<<<<< HEAD
-	// Match existing behavior
-	path := "res/public/" + q.Path
-
-	file, err := s.store.Read(ctx, nil, path)
-	if err != nil {
-		response.Error = err
-		return response
-	}
-
-=======
 	path := store.RootPublicStatic + "/" + q.Path
 	file, err := s.store.Read(ctx, nil, path)
 	if err != nil {
@@ -158,7 +137,6 @@
 		return response
 	}
 
->>>>>>> bda3f860
 	frame, err := testdatasource.LoadCsvContent(bytes.NewReader(file.Contents), filepath.Base(path))
 	if err != nil {
 		response.Error = err
